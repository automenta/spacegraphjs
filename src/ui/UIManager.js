<<<<<<< HEAD
[The full content of src/ui/UIManager.js with the _onKeyDown method meticulously corrected as described above. This will be a very long string, containing the entire file.]
=======
import * as THREE from 'three';
// import { CSS3DObject } from 'three/addons/renderers/CSS3DRenderer.js'; // Unused
import { $, $$ } from '../utils.js';
import { HtmlNode } from '../graph/nodes/HtmlNode.js';

const ALT_Z_DRAG_SENSITIVITY = 1.0;
const SHIFT_Y_DRAG_SENSITIVITY = 1.0; // Added for Y-axis dragging
const REFERENCE_DISTANCE_FRACTAL_UI = 500; // Reference distance for fractal UI scaling
const SELECTION_HANDLE_SIZE = 10; // For new selection scaling handles
const SELECTION_HANDLE_COLOR = 0x00ccff;
const SELECTION_HANDLE_HOVER_COLOR = 0x0099cc;

// Import decomposed modules
import { InteractionState } from './InteractionState.js';
import { TranslationGizmo } from './gizmos/TranslationGizmo.js'; // Added Gizmo
import { ConfirmDialog } from './dialogs/ConfirmDialog.js';
import { ContextMenu } from './menus/ContextMenu.js';
import {
    createAdaptiveGeometricHub,
    createFractalAxisManipulators,
    updateFractalUIScale,
    setFractalElementActive,
    applySemanticZoomToAxis,
    createFractalRingManipulator,
    createFractalScaleManipulators,
} from './fractal/FractalUIElements.js';
import { EdgeMenu } from './menus/EdgeMenu.js';
import { HudManager } from './hud/HudManager.js';
import { Toolbar } from './Toolbar.js';

/**
 * @class UIManager
 * Manages all user interface interactions within the SpaceGraph,
 * including pointer events, keyboard inputs, context menus, dialogs,
 * and transformation gizmos.
 */
export class UIManager {
    space = null;
    container = null;

    // Decomposed components
    confirmDialog = null;
    contextMenu = null;
    edgeMenu = null;
    hudManager = null;
    toolbar = null;

    currentState = InteractionState.IDLE;
    activePointerId = null;

    // --- Traditional Drag/Resize (Metaframe or direct node) ---
    draggedNode = null;
    dragOffset = new THREE.Vector3();
    draggedNodeInitialQuaternion = new THREE.Quaternion();
    dragInteractionPlane = new THREE.Plane();
    draggedNodeInitialWorldPos = new THREE.Vector3();

    resizedNode = null;
    activeResizeHandleType = null;
    resizeStartPointerPos = { x: 0, y: 0 };
    resizeStartNodeScale = new THREE.Vector3(1, 1, 1);
    resizeStartNodeSize = new THREE.Vector3(1, 1, 1);
    resizeStartHandleLocalPos = new THREE.Vector3();
    resizeInteractionPlane = new THREE.Plane();
    resizeNodeInitialMatrixWorld = new THREE.Matrix4();

    // --- Gizmo Interaction ---
    /** @type {TranslationGizmo | null} The main gizmo instance (handles translation, rotation, scale). */
    gizmo = null;
    /** @type {'translate' | 'rotate' | 'scale' | null} The currently active gizmo *mode* (selected via toolbar, e.g.). */
    activeGizmoMode = 'translate'; // Default to translate
    /** @type {THREE.Mesh | null} The THREE.Mesh of the currently hovered gizmo handle part. */
    hoveredGizmoHandle = null;
    /**
     * @typedef {object} GizmoHandleInfo
     * @property {string} axis - The axis or plane of the handle (e.g., 'x', 'y', 'z', 'xy').
     * @property {string} type - The type of gizmo (e.g., 'translate').
     * @property {string} part - The part of the handle (e.g., 'arrow', 'plane').
     * @property {THREE.Mesh} object - The specific THREE.Mesh of the handle part.
     * @property {number} [distance] - Optional distance from camera during raycast.
     */
    /** @type {GizmoHandleInfo | null} Information about the gizmo handle currently being dragged. */
    draggedGizmoHandleInfo = null;
    /** @type {THREE.Vector3} Initial world position on the gizmo handle where dragging started. */
    gizmoDragStartPointerWorldPos = new THREE.Vector3();
    /** @type {Map<string, THREE.Vector3>} Stores initial positions of selected nodes at the start of a gizmo drag. Key is node ID. */
    selectedNodesInitialPositions = new Map();
    /** @type {Map<string, THREE.Quaternion>} Stores initial quaternions of selected nodes at the start of a gizmo drag. Key is node ID. */
    selectedNodesInitialQuaternions = new Map();
    /** @type {Map<string, THREE.Vector3>} Stores initial scales of selected nodes at the start of a gizmo drag. Key is node ID. */
    selectedNodesInitialScales = new Map();
    /** @type {THREE.Object3D | null} Helper object to represent the center of multi-selection for gizmo operations, storing its initial transform. */
    multiSelectionHelper = null;

    // --- Fractal UI Interaction ---
    /** @type {THREE.Mesh | null} The Adaptive Geometric Hub instance. */
    adaptiveGeometricHub = null;
    /** @type {THREE.Group | null} Group containing fractal axis manipulators (translation). */
    fractalAxisManipulators = null;
    /** @type {THREE.Group | null} Group containing fractal rotation manipulators. */
    fractalRotationManipulators = null; // Added for rotation rings
    /** @type {THREE.Group | null} Group containing fractal scale manipulators. */
    fractalScaleManipulators = null;
    /** @type {THREE.Mesh | null} The currently hovered fractal UI element. */
    hoveredFractalElement = null;
    /** @type {object | null} Information about the fractal element currently being dragged or interacted with. */
    draggedFractalElementInfo = null;
    // draggedFractalElementInfo might include:
    // { element: THREE.Mesh, type: 'translate_axis' | 'rotate_axis' | 'scale_axis' | 'scale_uniform', axis: 'x'|'y'|'z'|'xyz',
    //   initialPointerWorldPos?: THREE.Vector3, initialProjectedPointOnAxis?: THREE.Vector3, axisDirection?: THREE.Vector3,
    //   initialRotationAngle?: number, rotationPlane?: THREE.Plane }
    fractalUIInteractionPlane = new THREE.Plane(); // Used for some fractal interactions, might be deprecated for axis-specific logic
    /** @type {number} Current mode for AGH cycling: 0=None, 1=Translate, 2=Rotate, 3=Scale */
    aghCurrentModeCycle = 0;

    // --- Selection Scaling Handles ---
    /** @type {THREE.Group | null} Group to hold selection scaling handles. */
    selectionScaleHandlesGroup = null;
    /** @type {Array<THREE.Mesh>} Array of selection scaling handle meshes. */
    selectionScaleHandles = [];
    /** @type {THREE.Mesh | null} The currently hovered selection scaling handle. */
    hoveredSelectionScaleHandle = null;
    /** @type {object | null} Information about the selection handle being dragged. */
    draggedSelectionScaleHandleInfo = null; // e.g., { handle: THREE.Mesh, type: 'corner', originalBoundingBox: THREE.Box3 }

    // --- General Hover/Selection ---
    hoveredEdge = null;
    hoveredHandleType = null; // For Metaframe handles
    currentHoveredGLHandle = null; // For Metaframe handles (THREE.Object3D)
    hoveredNodeForMetaframe = null;

    pointerState = {
        down: false,
        button: -1,
        clientX: 0,
        clientY: 0,
        startClientX: 0,
        startClientY: 0,
        isDraggingThresholdMet: false,
        DRAG_THRESHOLD: 5,
    };

    tempLinkLine = null;

    _uiPluginCallbacks = {
        setSelectedNode: () => {},
        setSelectedEdge: () => {},
        cancelLinking: () => {},
        getIsLinking: () => false,
        getLinkSourceNode: () => null,
        getSelectedNodes: () => new Set(),
        getSelectedEdges: () => new Set(),
        completeLinking: () => {},
    };

    /**
     * Creates an instance of UIManager.
     * @param {SpaceGraph} space - The SpaceGraph instance.
     * @param {HTMLElement} contextMenuEl - The DOM element for the context menu.
     * @param {HTMLElement} confirmDialogEl - The DOM element for the confirm dialog.
     * @param {object} uiPluginCallbacks - Callbacks provided by UIPlugin for selection and linking.
     */
    constructor(space, contextMenuEl, confirmDialogEl, uiPluginCallbacks) {
        if (!space || !contextMenuEl || !confirmDialogEl)
            throw new Error('UIManager requires SpaceGraph instance and UI elements.');
        this.space = space;
        this.container = space.container;

        this._uiPluginCallbacks = { ...this._uiPluginCallbacks, ...uiPluginCallbacks };

        this.confirmDialog = new ConfirmDialog(this.space, confirmDialogEl);
        this.contextMenu = new ContextMenu(this.space, contextMenuEl, this._uiPluginCallbacks);
        this.edgeMenu = new EdgeMenu(this.space, this._uiPluginCallbacks);
        this.hudManager = new HudManager(this.space, this.container, this._uiPluginCallbacks);
        this.toolbar = new Toolbar(this.space, $('#toolbar'));
        this.space.on('toolbar:toolModeChangeRequested', this._handleToolModeChangeRequest);

        // Initialize Gizmos
        this.gizmo = new TranslationGizmo(); // Renamed from translationGizmo
        this.space.plugins.getPlugin('RenderingPlugin')?.getWebGLScene()?.add(this.gizmo);
        this.gizmo.hide();

        this.multiSelectionHelper = new THREE.Object3D();

        // Initialize Fractal UI Elements
        this.adaptiveGeometricHub = createAdaptiveGeometricHub();
        this.fractalAxisManipulators = createFractalAxisManipulators(); // Translation manipulators

        // Create and setup rotation manipulators
        this.fractalRotationManipulators = new THREE.Group();
        this.fractalRotationManipulators.name = 'FractalRotationManipulators';
        const xRotationRing = createFractalRingManipulator('x');
        const yRotationRing = createFractalRingManipulator('y');
        const zRotationRing = createFractalRingManipulator('z');
        this.fractalRotationManipulators.add(xRotationRing);
        this.fractalRotationManipulators.add(yRotationRing);
        this.fractalRotationManipulators.add(zRotationRing);
        this.fractalRotationManipulators.visible = false; // Initially hidden

        // Create and setup scale manipulators
        this.fractalScaleManipulators = createFractalScaleManipulators();
        this.fractalScaleManipulators.visible = false; // Initially hidden

        const webglScene = this.space.plugins.getPlugin('RenderingPlugin')?.getWebGLScene();
        if (webglScene) {
            webglScene.add(this.adaptiveGeometricHub);
            webglScene.add(this.fractalAxisManipulators);
            webglScene.add(this.fractalRotationManipulators);
            webglScene.add(this.fractalScaleManipulators);
        }
        // AGH, axis, rotation, and scale manipulators are set to visible = false initially

        this._createSelectionScaleHandles();
        if (webglScene && this.selectionScaleHandlesGroup) {
            webglScene.add(this.selectionScaleHandlesGroup);
        }

        this._applySavedTheme();
        this._bindEvents();
        this._subscribeToSpaceGraphEvents();
    }

    _applySavedTheme() {
        localStorage.getItem('spacegraph-theme') === 'light'
            ? document.body.classList.add('theme-light')
            : document.body.classList.remove('theme-light');
    }

    _bindEvents() {
        const passiveFalse = { passive: false };
        this.container.addEventListener('pointerdown', this._onPointerDown, passiveFalse);
        window.addEventListener('pointermove', this._onPointerMove, passiveFalse);
        window.addEventListener('pointerup', this._onPointerUp, passiveFalse);
        this.container.addEventListener('contextmenu', this._onContextMenu, passiveFalse);
        document.addEventListener('click', this._onDocumentClick, true);
        window.addEventListener('keydown', this._onKeyDown);
        this.container.addEventListener('wheel', this._onWheel, passiveFalse);

        this.space.on('ui:request:confirm', this._onRequestConfirm);
        this.space.on('ui:request:editNode', this._onEditNodeRequest);
        this.space.on('ui:request:deleteNode', this._onDeleteNodeRequest);
    }

    _subscribeToSpaceGraphEvents() {
        this.space.on('selection:changed', this._onSelectionChanged);
        this.space.on('graph:cleared', this._onGraphCleared); // Listener for graph clear
        this.space.on('linking:started', this._onLinkingStarted);
        this.space.on('linking:cancelled', this._onLinkingCancelled);
        this.space.on('linking:succeeded', this._onLinkingCompleted);
        this.space.on('linking:failed', this._onLinkingCompleted);
        this.space.on('camera:modeChanged', this._onCameraModeChanged);
    }

    _handleToolModeChangeRequest = ({ mode }) => {
        if (mode === 'rotate') {
            if (this.activeGizmoMode === 'rotate') {
                this.activeGizmoMode = null; // Toggle off
            } else {
                this.activeGizmoMode = 'rotate'; // Toggle on
                // When activating rotate tool, ensure AGH is not in a transform mode
                this.aghCurrentModeCycle = 0;
                if (this.fractalAxisManipulators) this.fractalAxisManipulators.visible = false;
                if (this.fractalRotationManipulators) this.fractalRotationManipulators.visible = false;
                if (this.fractalScaleManipulators) this.fractalScaleManipulators.visible = false;
                this.hudManager.updateAGHModeIndicator(this.aghCurrentModeCycle); // Update HUD
            }
        } else {
            // Handle other tools if any, or set to null if an unknown tool is requested
            this.activeGizmoMode = null;
        }
        // Force an update of selection-based UI elements
        this._onSelectionChanged({
            selected: this._uiPluginCallbacks.getSelectedNodes(),
            type: 'node', // Assume node selection for context, or get actual type
        });
        this.space.emit('ui:activeToolViewUpdated', { mode: this.activeGizmoMode });
        this.hudManager.updateAGHModeIndicator(this.aghCurrentModeCycle); // Also update if tool mode changes affecting AGH
    };

    _createSelectionScaleHandles() {
        this.selectionScaleHandlesGroup = new THREE.Group();
        this.selectionScaleHandlesGroup.name = 'SelectionScaleHandles';
        this.selectionScaleHandlesGroup.visible = false;

        const handleGeometry = new THREE.BoxGeometry(
            SELECTION_HANDLE_SIZE,
            SELECTION_HANDLE_SIZE,
            SELECTION_HANDLE_SIZE
        );
        const handleMaterial = new THREE.MeshBasicMaterial({
            color: SELECTION_HANDLE_COLOR,
            depthTest: false, // Render on top
            transparent: true,
            opacity: 0.8,
        });

        // Create 8 corner handles
        const positions = [
            // Front face
            { x: -0.5, y: 0.5, z: 0.5, name: 'topLeftFront' },
            { x: 0.5, y: 0.5, z: 0.5, name: 'topRightFront' },
            { x: -0.5, y: -0.5, z: 0.5, name: 'bottomLeftFront' },
            { x: 0.5, y: -0.5, z: 0.5, name: 'bottomRightFront' },
            // Back face
            { x: -0.5, y: 0.5, z: -0.5, name: 'topLeftBack' },
            { x: 0.5, y: 0.5, z: -0.5, name: 'topRightBack' },
            { x: -0.5, y: -0.5, z: -0.5, name: 'bottomLeftBack' },
            { x: 0.5, y: -0.5, z: -0.5, name: 'bottomRightBack' },
        ];

        positions.forEach((posInfo) => {
            const handle = new THREE.Mesh(handleGeometry.clone(), handleMaterial.clone());
            handle.name = `selectionScaleHandle-${posInfo.name}`;
            // Store relative position for easy update based on bounding box size
            handle.userData.relativePosition = new THREE.Vector3(posInfo.x, posInfo.y, posInfo.z);
            handle.userData.isSelectionScaleHandle = true;
            handle.userData.handleType = 'corner'; // All are corner handles for now for uniform scaling
            handle.userData.originalColor = handle.material.color.clone(); // For hover effect
            this.selectionScaleHandles.push(handle);
            this.selectionScaleHandlesGroup.add(handle);
        });
    }

    /**
     * Handles graph clearing by hiding any active gizmo.
     * @private
     */
    _onGraphCleared = () => {
        if (this.gizmo) {
            this.gizmo.hide();
        }
        if (this.selectionScaleHandlesGroup) {
            this.selectionScaleHandlesGroup.visible = false;
        }
        // this.activeGizmoMode remains, it's a user setting
    };

    _onRequestConfirm = (payload) => {
        this.confirmDialog.show(payload.message, payload.onConfirm);
    };

    _onCameraModeChanged = (data) => {
        this.hudManager.updateHudCameraMode(data.newMode);
    };

    _onEditNodeRequest = ({ node }) => {
        this.space.emit('ui:node:editRequested', { node });
    };

    _onDeleteNodeRequest = ({ node }) => {
        this.space.emit('ui:request:confirm', {
            message: `Delete node "${node.id.substring(0, 10)}..."?`,
            onConfirm: () => this.space.emit('ui:request:removeNode', node.id),
        });
    };

    /**
     * Handles selection changes to show/hide and position the appropriate gizmo.
     * @private
     * @param {object} payload - The selection change payload.
     * @param {Set<Node|Edge>} payload.selected - The set of selected items.
     * @param {'node'|'edge'} payload.type - The type of items selected.
     */
    _onSelectionChanged = (payload) => {
        const selectedNodes = payload.selected.size > 0 && payload.type === 'node' ? payload.selected : new Set();
        const selectedEdges = payload.selected.size > 0 && payload.type === 'edge' ? payload.selected : new Set();

        if (selectedEdges.size === 1) {
            const edge = selectedEdges.values().next().value;
            if (!this.edgeMenu.edgeMenuObject || this.edgeMenu.edgeMenuObject.element.dataset.edgeId !== edge.id) {
                this.edgeMenu.show(edge);
            } else {
                this.edgeMenu.updatePosition(edge);
            }
        } else {
            this.edgeMenu.hide();
        }

        const camera = this.space.plugins.getPlugin('CameraPlugin')?.getCameraInstance();

        // Hide all transform UIs by default, then show the appropriate one.
        if (this.gizmo) this.gizmo.hide();
        if (this.adaptiveGeometricHub) this.adaptiveGeometricHub.visible = false;
        if (this.selectionScaleHandlesGroup) this.selectionScaleHandlesGroup.visible = false;

        // Hide all manipulator groups and reset their zoom levels and visual states.
        const manipulatorGroupsToReset = [
            this.fractalAxisManipulators,
            this.fractalRotationManipulators,
            this.fractalScaleManipulators,
        ];

        manipulatorGroupsToReset.forEach((group) => {
            if (group) {
                group.children.forEach((child) => {
                    if (child.userData.isFractalUIElement) {
                        child.userData.zoomLevel = 0; // Reset zoom level data

                        // If this child was the currently hovered fractal element, deactivate its hover state.
                        // Note: this.hoveredFractalElement itself will be updated by _handleHover on next mouse move if needed.
                        if (this.hoveredFractalElement === child) {
                            const originalColor =
                                child.userData.originalColor ||
                                (child.material.color ? child.material.color.clone() : new THREE.Color(0xffffff));
                            setFractalElementActive(child, false, originalColor, false);
                            // No need to null this.hoveredFractalElement here; _handleHover will manage it.
                        }

                        // Apply semantic zoom visuals for zoom level 0 to ensure clean state.
                        // This relies on setFractalElementActive having already potentially restored originalColor if unhovering.
                        // The applySemanticZoomToAxis will then use that restored originalColor for its emissive calculations if needed.
                        if (child.userData.axis && typeof applySemanticZoomToAxis === 'function') {
                            const elementType = child.userData.type;
                            let manipulatorType = 'translate'; // Default
                            if (elementType === 'rotate_axis') {
                                manipulatorType = 'rotate';
                            } else if (elementType === 'scale_axis' || elementType === 'scale_uniform') {
                                manipulatorType = elementType;
                            } else if (elementType === 'translate_axis') {
                                manipulatorType = 'translate';
                            }
                            applySemanticZoomToAxis(group, child.userData.axis, 0, manipulatorType);
                        }
                    }
                });
                group.visible = false;
            }
        });

        this.aghCurrentModeCycle = 0; // Reset AGH cycle state
        this.hudManager.updateAGHModeIndicator(this.aghCurrentModeCycle); // Update HUD on selection change

        if (selectedNodes.size > 0) {
            const selectionBoundingBox = new THREE.Box3();
            selectedNodes.forEach((node) => {
                if (node.mesh) {
                    node.mesh.updateWorldMatrix(true, false);
                    const nodeBox = new THREE.Box3().setFromObject(node.mesh, true);
                    selectionBoundingBox.union(nodeBox);
                } else {
                    selectionBoundingBox.expandByPoint(node.position);
                }
            });

            if (selectionBoundingBox.isEmpty() || selectionBoundingBox.min.equals(selectionBoundingBox.max)) {
                const tempCenter = new THREE.Vector3();
                if (selectedNodes.size === 1) {
                    tempCenter.copy(selectedNodes.values().next().value.position);
                } else {
                    selectedNodes.forEach((n) => tempCenter.add(n.position));
                    tempCenter.divideScalar(selectedNodes.size || 1);
                }
                const defaultSize = Math.max(SELECTION_HANDLE_SIZE * 2, 1); // Ensure size is at least 1
                selectionBoundingBox.setFromCenterAndSize(
                    tempCenter,
                    new THREE.Vector3(defaultSize, defaultSize, defaultSize)
                );
            }

            const center = selectionBoundingBox.getCenter(new THREE.Vector3());
            const size = selectionBoundingBox.getSize(new THREE.Vector3());
            const minDim = 0.1;
            size.x = Math.max(size.x, minDim);
            size.y = Math.max(size.y, minDim);
            size.z = Math.max(size.z, minDim);

            let showAGH = false; // Default: direct manipulation handles take precedence
            let _showOldGizmo = false;
            let showSelectionHandles = true;

            if (this.activeGizmoMode === 'rotate' || this.activeGizmoMode === 'translate') {
                showSelectionHandles = false; // Don't show selection handles if an old gizmo tool is active
                _showOldGizmo = true;
                showAGH = false; // Also hide AGH if old gizmo is active
            }
            // If AGH cycle is active for a transform, it might take precedence too.
            if (this.aghCurrentModeCycle === 1 || this.aghCurrentModeCycle === 2 || this.aghCurrentModeCycle === 3) {
                showSelectionHandles = false;
                showAGH = true; // AGH interaction implies its manipulators are primary
            }

            // Update and show/hide Selection Scale Handles
            if (this.selectionScaleHandlesGroup) {
                if (showSelectionHandles) {
                    this.selectionScaleHandlesGroup.position.copy(center);
                    this.selectionScaleHandlesGroup.quaternion.identity();
                    this.selectionScaleHandles.forEach((handle) => {
                        const relPos = handle.userData.relativePosition;
                        handle.position.set(relPos.x * size.x, relPos.y * size.y, relPos.z * size.z);
                    });
                    if (camera) {
                        const dist = Math.max(1, center.distanceTo(camera.position)); // Ensure dist is positive
                        const scaleFactor = Math.max(0.01, dist / REFERENCE_DISTANCE_FRACTAL_UI);
                        this.selectionScaleHandlesGroup.scale.set(scaleFactor, scaleFactor, scaleFactor);
                    }
                    this.selectionScaleHandlesGroup.visible = true;
                    this.selectionScaleHandlesGroup.userData.currentBoundingBox = selectionBoundingBox.clone();
                } else {
                    this.selectionScaleHandlesGroup.visible = false;
                }
            }

            // Update and show/hide AGH
            if (this.adaptiveGeometricHub) {
                if (showAGH) {
                    this.adaptiveGeometricHub.position.copy(center);
                    this.adaptiveGeometricHub.quaternion.identity();
                    if (camera)
                        updateFractalUIScale(this.adaptiveGeometricHub, camera, REFERENCE_DISTANCE_FRACTAL_UI, center);
                    this.adaptiveGeometricHub.visible = true;
                } else {
                    this.adaptiveGeometricHub.visible = false;
                }
            }

            // Update and show/hide Old Gizmo (now primarily for Rotation)
            if (this.gizmo) {
                if (this.activeGizmoMode === 'rotate' && selectedNodes.size > 0) {
                    this.gizmo.position.copy(center);
                    if (selectedNodes.size === 1) {
                        const node = selectedNodes.values().next().value;
                        if (node.mesh) this.gizmo.quaternion.copy(node.mesh.getWorldQuaternion(new THREE.Quaternion()));
                        else this.gizmo.quaternion.identity();
                    } else {
                        this.gizmo.quaternion.identity(); // World aligned for multi-select rotation
                    }
                    if (camera) this.gizmo.updateScale(camera);
                    this.gizmo.showOnly('rotate'); // New method in TranslationGizmo
                    if (this.selectionScaleHandlesGroup) this.selectionScaleHandlesGroup.visible = false;
                    if (this.adaptiveGeometricHub) this.adaptiveGeometricHub.visible = false; // Hide AGH if rotate tool is active
                    if (this.fractalAxisManipulators) this.fractalAxisManipulators.visible = false;
                    if (this.fractalScaleManipulators) this.fractalScaleManipulators.visible = false;
                    // Keep fractal rotation manipulators hidden as old gizmo is handling rotation
                    if (this.fractalRotationManipulators) this.fractalRotationManipulators.visible = false;
                } else if (this.activeGizmoMode === 'translate' && selectedNodes.size > 0) {
                    // Similar setup if we decide to keep old gizmo for translation tool
                    this.gizmo.position.copy(center);
                    this.gizmo.quaternion.identity(); // Typically world-aligned for translation tool
                    if (camera) this.gizmo.updateScale(camera);
                    this.gizmo.showOnly('translate');
                    if (this.selectionScaleHandlesGroup) this.selectionScaleHandlesGroup.visible = false;
                    if (this.adaptiveGeometricHub) this.adaptiveGeometricHub.visible = false;
                    if (this.fractalAxisManipulators) this.fractalAxisManipulators.visible = false;
                    if (this.fractalRotationManipulators) this.fractalRotationManipulators.visible = false;
                    if (this.fractalScaleManipulators) this.fractalScaleManipulators.visible = false;
                } else {
                    this.gizmo.hide(); // Hide all parts if not in a specific tool mode that uses it
                }
            }
            // Ensure Fractal manipulators are hidden if their parent AGH isn't in the right cycle OR if old gizmo is active
            if (this.fractalAxisManipulators)
                this.fractalAxisManipulators.visible =
                    showAGH && this.aghCurrentModeCycle === 1 && !this.gizmo?.visible;
            if (this.fractalRotationManipulators)
                this.fractalRotationManipulators.visible =
                    showAGH && this.aghCurrentModeCycle === 2 && !this.gizmo?.visible;
            if (this.fractalScaleManipulators)
                this.fractalScaleManipulators.visible =
                    showAGH && this.aghCurrentModeCycle === 3 && !this.gizmo?.visible;
        } else {
            // No nodes selected
            if (this.adaptiveGeometricHub) this.adaptiveGeometricHub.visible = false;
            if (this.gizmo) this.gizmo.hide();
            if (this.selectionScaleHandlesGroup) this.selectionScaleHandlesGroup.visible = false;
            if (this.fractalAxisManipulators) this.fractalAxisManipulators.visible = false;
            if (this.fractalRotationManipulators) this.fractalRotationManipulators.visible = false;
            if (this.fractalScaleManipulators) this.fractalScaleManipulators.visible = false;
            this.hudManager.updateAGHModeIndicator(0); // No nodes selected, so AGH mode is effectively None
        }
        this.hudManager.updateHudSelectionInfo();
    };

    _updateNormalizedPointerState(e, isDownEvent = undefined) {
        this.pointerState.clientX = e.clientX;
        this.pointerState.clientY = e.clientY;
        if (isDownEvent !== undefined) {
            this.pointerState.down = isDownEvent;
            if (isDownEvent) {
                this.pointerState.button = e.button;
                this.pointerState.startClientX = e.clientX;
                this.pointerState.startClientY = e.clientY;
                this.pointerState.isDraggingThresholdMet = false;
            } else {
                this.pointerState.button = -1;
            }
        }
        if (this.pointerState.down && !this.pointerState.isDraggingThresholdMet) {
            const dx = this.pointerState.clientX - this.pointerState.startClientX;
            const dy = this.pointerState.clientY - this.pointerState.startClientY;
            if (Math.sqrt(dx * dx + dy * dy) > this.pointerState.DRAG_THRESHOLD) {
                this.pointerState.isDraggingThresholdMet = true;
            }
        }
    }

    _transitionToState(newState, data = {}) {
        if (this.currentState === newState && newState !== InteractionState.GIZMO_DRAGGING) return;

        switch (this.currentState) {
            case InteractionState.DRAGGING_NODE:
                this.draggedNode?.endDrag();
                document.body.style.cursor = 'grab';
                this.draggedNode = null;
                this.space.isDragging = false;
                break;
            case InteractionState.RESIZING_NODE:
                this.resizedNode?.endResize();
                document.body.style.cursor = 'grab';
                this.resizedNode = null;
                this.space.isDragging = false;
                break;
            case InteractionState.GIZMO_DRAGGING:
                if (this.gizmo && this.draggedGizmoHandleInfo?.object) {
                    this.gizmo.setHandleActive(this.draggedGizmoHandleInfo.object, false);
                }
                this.draggedGizmoHandleInfo = null;
                this.selectedNodesInitialPositions.clear();
                this.selectedNodesInitialQuaternions.clear();
                this.selectedNodesInitialScales.clear();
                this.multiSelectionHelper?.position.set(0, 0, 0);
                this.multiSelectionHelper?.quaternion.identity();
                this.multiSelectionHelper?.scale.set(1, 1, 1);

                document.body.style.cursor = this.gizmo?.visible ? 'default' : 'grab';
                this.space.isDragging = false;
                break;
            case InteractionState.PANNING:
                this.space.plugins.getPlugin('CameraPlugin')?.endPan();
                document.body.style.cursor = 'grab';
                break;
            case InteractionState.LINKING_NODE:
                document.body.style.cursor = 'grab';
                $$('.node-common.linking-target').forEach((el) => el.classList.remove('linking-target'));
                break;
            case InteractionState.FRACTAL_HUB_ACTIVE:
                document.body.style.cursor = 'grab';
                break;
            case InteractionState.FRACTAL_DRAGGING:
            case InteractionState.FRACTAL_ROTATING:
            case InteractionState.FRACTAL_SCALING:
                if (this.draggedFractalElementInfo?.element) {
                    const originalColor =
                        this.draggedFractalElementInfo.element.userData.originalColor ||
                        (this.draggedFractalElementInfo.element.material.color
                            ? this.draggedFractalElementInfo.element.material.color.clone()
                            : new THREE.Color(0xffffff));
                    setFractalElementActive(this.draggedFractalElementInfo.element, false, originalColor, false); // isGrabbed = false
                }
                this.draggedFractalElementInfo = null;
                this.selectedNodesInitialPositions.clear();
                this.selectedNodesInitialQuaternions.clear();
                this.selectedNodesInitialScales.clear();
                this.space.isDragging = false;
                break;
            case InteractionState.SCALING_SELECTION: // End previous scaling state
                if (this.draggedSelectionScaleHandleInfo?.handle) {
                    this.draggedSelectionScaleHandleInfo.handle.material.color.copy(
                        this.draggedSelectionScaleHandleInfo.handle.userData.originalColor
                    );
                }
                this.draggedSelectionScaleHandleInfo = null;
                this.selectedNodesInitialPositions.clear();
                this.selectedNodesInitialScales.clear();
                if (this.selectionScaleHandlesGroup?.userData) {
                    delete this.selectionScaleHandlesGroup.userData.originalBoundingBox;
                    delete this.selectionScaleHandlesGroup.userData.initialCentroid;
                }
                document.body.style.cursor = 'default';
                this.space.isDragging = false;
                break;
        }

        const oldState = this.currentState;
        this.currentState = newState;

        switch (newState) {
            case InteractionState.DRAGGING_NODE: {
                this.draggedNode = data.node;
                this.draggedNodeInitialWorldPos.copy(this.draggedNode.position);
                if (this.draggedNode.mesh) this.draggedNodeInitialQuaternion.copy(this.draggedNode.mesh.quaternion);
                this.draggedNode.startDrag();
                const camera = this.space.plugins.getPlugin('CameraPlugin')?.getCameraInstance();
                if (!camera) {
                    this._transitionToState(InteractionState.IDLE);
                    return;
                }

                // Define interaction plane parallel to world XY, at the node's initial Z depth.
                this.dragInteractionPlane.setFromNormalAndCoplanarPoint(
                    new THREE.Vector3(0, 0, 1), // Normal is world Z-axis
                    this.draggedNodeInitialWorldPos // Point on the plane
                );

                const raycaster = new THREE.Raycaster();
                const pointerNDC = this.space.getPointerNDC(this.pointerState.clientX, this.pointerState.clientY);
                raycaster.setFromCamera(pointerNDC, camera);
                const initialIntersectionPoint = new THREE.Vector3();

                if (raycaster.ray.intersectPlane(this.dragInteractionPlane, initialIntersectionPoint)) {
                    this.dragOffset.subVectors(initialIntersectionPoint, this.draggedNodeInitialWorldPos);
                } else {
                    // Fallback if ray doesn't intersect the defined XY plane (e.g., camera looking straight up/down)
                    // Project to a plane facing the camera at the node's depth as a secondary measure.
                    const cameraForward = new THREE.Vector3();
                    camera.getWorldDirection(cameraForward);
                    const fallbackPlane = new THREE.Plane().setFromNormalAndCoplanarPoint(
                        cameraForward,
                        this.draggedNodeInitialWorldPos
                    );
                    if (raycaster.ray.intersectPlane(fallbackPlane, initialIntersectionPoint)) {
                        this.dragOffset.subVectors(initialIntersectionPoint, this.draggedNodeInitialWorldPos);
                    } else {
                        // Further fallback: use screenToWorld at node's Z, this is less ideal as it doesn't use initial world pos.
                        const fallbackWorldPos = this.space.screenToWorld(
                            this.pointerState.clientX,
                            this.pointerState.clientY,
                            this.draggedNodeInitialWorldPos.z
                        );
                        this.dragOffset = fallbackWorldPos
                            ? fallbackWorldPos.sub(this.draggedNode.position) // Offset from current, not initial - might be jumpy
                            : new THREE.Vector3();
                    }
                }
                document.body.style.cursor = 'grabbing';
                this.space.isDragging = true;
                break;
            }
            case InteractionState.RESIZING_NODE: {
                this.resizedNode = data.node;
                this.resizedNode.startResize();
                this.space.isDragging = true;
                this.resizeStartPointerPos = { x: this.pointerState.clientX, y: this.pointerState.clientY };
                this.activeResizeHandleType = data.handleType || null;
                if (!this.resizedNode.mesh) {
                    this._transitionToState(InteractionState.IDLE);
                    return;
                }
                this.resizeNodeInitialMatrixWorld.copy(this.resizedNode.mesh.matrixWorld);
                this.resizeStartNodeScale.copy(this.resizedNode.mesh.scale);
                const actualSize = this.resizedNode.getActualSize();
                if (actualSize) this.resizeStartNodeSize.copy(actualSize);
                else this.resizeStartNodeSize.copy(this.resizedNode.mesh.scale);
                const handleObject = data.metaframeHandleInfo?.object;
                if (handleObject) {
                    const handleWorldPos = handleObject.getWorldPosition(new THREE.Vector3());
                    const nodeWorldPos = this.resizedNode.mesh.getWorldPosition(new THREE.Vector3());
                    this.resizeStartHandleLocalPos.subVectors(handleWorldPos, nodeWorldPos);
                    const inverseNodeWorldQuaternion = this.resizedNode.mesh
                        .getWorldQuaternion(new THREE.Quaternion())
                        .invert();
                    this.resizeStartHandleLocalPos.applyQuaternion(inverseNodeWorldQuaternion);
                } else {
                    const halfSize = this.resizeStartNodeSize.clone().multiplyScalar(0.5);
                    switch (this.activeResizeHandleType) {
                        case 'topLeft':
                            this.resizeStartHandleLocalPos.set(-halfSize.x, halfSize.y, 0);
                            break;
                        case 'topRight':
                            this.resizeStartHandleLocalPos.set(halfSize.x, halfSize.y, 0);
                            break;
                        case 'bottomLeft':
                            this.resizeStartHandleLocalPos.set(-halfSize.x, -halfSize.y, 0);
                            break;
                        case 'bottomRight':
                            this.resizeStartHandleLocalPos.set(halfSize.x, -halfSize.y, 0);
                            break;
                        default:
                            this.resizeStartHandleLocalPos.set(0, 0, 0);
                    }
                }
                const camera = this.space.plugins.getPlugin('CameraPlugin')?.getCameraInstance();
                if (camera) {
                    const nodeLocalZAxisInWorld = new THREE.Vector3(0, 0, 1).applyQuaternion(
                        this.resizedNode.mesh.getWorldQuaternion(new THREE.Quaternion())
                    );
                    const initialHandleWorldPos = this.resizeStartHandleLocalPos
                        .clone()
                        .applyMatrix4(this.resizeNodeInitialMatrixWorld);
                    this.resizeInteractionPlane.setFromNormalAndCoplanarPoint(
                        nodeLocalZAxisInWorld,
                        initialHandleWorldPos
                    );
                } else {
                    this.resizeInteractionPlane.setComponents(0, 0, 1, -this.resizedNode.position.z);
                }
                document.body.style.cursor = this._getCursorForHandle(this.activeResizeHandleType) || 'nwse-resize';
                break;
            }
            case InteractionState.GIZMO_DRAGGING: {
                this.draggedGizmoHandleInfo = data.gizmoHandleInfo;
                this.gizmoDragStartPointerWorldPos.copy(data.initialPointerWorldPos);

                this.selectedNodesInitialPositions.clear();
                this.selectedNodesInitialQuaternions.clear();
                this.selectedNodesInitialScales.clear();
                data.selectedNodes.forEach((node) => {
                    this.selectedNodesInitialPositions.set(node.id, node.position.clone());
                    const worldQuaternion = node.mesh
                        ? node.mesh.getWorldQuaternion(new THREE.Quaternion())
                        : new THREE.Quaternion();
                    this.selectedNodesInitialQuaternions.set(node.id, worldQuaternion);
                    const worldScale = node.mesh
                        ? node.mesh.getWorldScale(new THREE.Vector3())
                        : new THREE.Vector3(1, 1, 1);
                    this.selectedNodesInitialScales.set(node.id, worldScale);
                });

                if (data.selectedNodes.size > 1 && this.multiSelectionHelper && this.gizmo) {
                    this.multiSelectionHelper.position.copy(this.gizmo.position);
                    this.multiSelectionHelper.quaternion.copy(this.gizmo.quaternion); // Align helper with gizmo itself
                    this.multiSelectionHelper.scale.set(1, 1, 1); // Reset scale for helper
                    this.multiSelectionHelper.updateMatrixWorld(true);

                    data.selectedNodes.forEach((node) => {
                        const initialPos = this.selectedNodesInitialPositions.get(node.id);
                        if (initialPos) {
                            // Store offset in local coords of the multiSelectionHelper
                            const localOffset = this.multiSelectionHelper.worldToLocal(initialPos.clone());
                            node.userData.initialOffsetFromMultiSelectCenter = localOffset;
                        }
                    });
                }

                if (this.gizmo && this.draggedGizmoHandleInfo.object) {
                    this.gizmo.setHandleActive(this.draggedGizmoHandleInfo.object, true);
                }

                // Additional setup for gizmo rotation
                if (this.draggedGizmoHandleInfo.type === 'rotate') {
                    const camera = this.space.plugins.getPlugin('CameraPlugin')?.getCameraInstance();
                    if (camera) {
                        const { axis } = this.draggedGizmoHandleInfo;
                        const gizmoWorldPosition = this.gizmo.position.clone();

                        const rotationAxisWorld = TranslationGizmo.getAxisVector(axis)
                            .clone()
                            .applyQuaternion(this.gizmo.quaternion);
                        this.draggedGizmoHandleInfo.rotationPlane = new THREE.Plane().setFromNormalAndCoplanarPoint(
                            rotationAxisWorld,
                            gizmoWorldPosition
                        );

                        // Get initial intersection point on this plane from gizmoDragStartPointerWorldPos (which is already on the handle)
                        // We need to project gizmoDragStartPointerWorldPos onto the rotationPlane to get a consistent starting point for angle calculation
                        const initialPointerOnPlane = new THREE.Vector3();
                        const rayToStartHandle = new THREE.Ray(
                            camera.position,
                            this.gizmoDragStartPointerWorldPos.clone().sub(camera.position).normalize()
                        );
                        if (
                            !rayToStartHandle.intersectPlane(
                                this.draggedGizmoHandleInfo.rotationPlane,
                                initialPointerOnPlane
                            )
                        ) {
                            // Fallback if initial point projection fails: use point on plane closest to gizmoDragStartPointerWorldPos
                            this.draggedGizmoHandleInfo.rotationPlane.projectPoint(
                                this.gizmoDragStartPointerWorldPos,
                                initialPointerOnPlane
                            );
                        }

                        this.draggedGizmoHandleInfo.initialPointerOnPlane = initialPointerOnPlane.clone();

                        const initialVectorOnPlane = new THREE.Vector3().subVectors(
                            initialPointerOnPlane,
                            gizmoWorldPosition
                        );
                        let initialAngle = 0;
                        // Angle calculation based on axis (consistent with FRACTAL_ROTATING)
                        if (axis === 'y') {
                            initialAngle = Math.atan2(initialVectorOnPlane.z, initialVectorOnPlane.x);
                        } else if (axis === 'x') {
                            initialAngle = Math.atan2(initialVectorOnPlane.z, initialVectorOnPlane.y);
                        } else {
                            // axis === 'z'
                            initialAngle = Math.atan2(initialVectorOnPlane.y, initialVectorOnPlane.x);
                        }
                        this.draggedGizmoHandleInfo.initialAngle = initialAngle;
                        this.draggedGizmoHandleInfo.cumulativeDeltaQuaternion = new THREE.Quaternion();
                        this.draggedGizmoHandleInfo.gizmoCenter = gizmoWorldPosition.clone();
                    }
                }

                document.body.style.cursor = 'grabbing';
                this.space.isDragging = true;
                break;
            }
            case InteractionState.PANNING: {
                this.space.plugins
                    .getPlugin('CameraPlugin')
                    ?.startPan(this.pointerState.clientX, this.pointerState.clientY);
                document.body.style.cursor = 'grabbing';
                break;
            }
            case InteractionState.LINKING_NODE: {
                document.body.style.cursor = 'crosshair';
                this._createTempLinkLine(data.sourceNode);
                break;
            }
            case InteractionState.FRACTAL_HUB_ACTIVE: {
                // AGH is visible, manipulators might be too. Cursor is default or pointer if over element.
                document.body.style.cursor = 'default';
                const camera = this.space.plugins.getPlugin('CameraPlugin')?.getCameraInstance();
                if (camera && this.adaptiveGeometricHub?.visible) {
                    const aghWorldPos = this.adaptiveGeometricHub.getWorldPosition(new THREE.Vector3());
                    updateFractalUIScale(this.adaptiveGeometricHub, camera, REFERENCE_DISTANCE_FRACTAL_UI, aghWorldPos);
                    if (this.fractalAxisManipulators?.visible) {
                        const transAxesWorldPos = this.fractalAxisManipulators.getWorldPosition(new THREE.Vector3());
                        updateFractalUIScale(
                            this.fractalAxisManipulators,
                            camera,
                            REFERENCE_DISTANCE_FRACTAL_UI,
                            transAxesWorldPos
                        );
                    }
                    if (this.fractalRotationManipulators?.visible) {
                        const rotAxesWorldPos = this.fractalRotationManipulators.getWorldPosition(new THREE.Vector3());
                        updateFractalUIScale(
                            this.fractalRotationManipulators,
                            camera,
                            REFERENCE_DISTANCE_FRACTAL_UI,
                            rotAxesWorldPos
                        );
                    }
                    if (this.fractalScaleManipulators?.visible) {
                        const scaleAxesWorldPos = this.fractalScaleManipulators.getWorldPosition(new THREE.Vector3());
                        updateFractalUIScale(
                            this.fractalScaleManipulators,
                            camera,
                            REFERENCE_DISTANCE_FRACTAL_UI,
                            scaleAxesWorldPos
                        );
                    }
                }
                break;
            }
            case InteractionState.FRACTAL_DRAGGING:
            case InteractionState.FRACTAL_ROTATING:
            case InteractionState.FRACTAL_SCALING: {
                // Common setup for fractal transformations
                // this.draggedFractalElementInfo is set by _onPointerDown
                // this.selectedNodesInitialPositions/Quaternions/Scales are set in _onPointerDown or _transitionToState
                document.body.style.cursor = 'grabbing';
                this.space.isDragging = true;
                break;
            }
            case InteractionState.SCALING_SELECTION: {
                this.draggedSelectionScaleHandleInfo = data.handleInfo;
                const selectedNodes = data.selectedNodes;

                if (
                    !this.selectionScaleHandlesGroup ||
                    !this.selectionScaleHandlesGroup.userData.currentBoundingBox ||
                    selectedNodes.size === 0
                ) {
                    // console.warn("SCALING_SELECTION: Missing data for scaling operation.");
                    this._transitionToState(InteractionState.IDLE);
                    return;
                }

                this.selectionScaleHandlesGroup.userData.originalBoundingBox =
                    this.selectionScaleHandlesGroup.userData.currentBoundingBox.clone();
                this.selectionScaleHandlesGroup.userData.initialCentroid =
                    this.selectionScaleHandlesGroup.position.clone();

                this.selectedNodesInitialPositions.clear();
                this.selectedNodesInitialScales.clear(); // Will store world dimensions

                selectedNodes.forEach((node) => {
                    this.selectedNodesInitialPositions.set(node.id, node.position.clone());
                    let size;
                    if (node.getActualSize) {
                        // For HtmlNode or similar
                        size = node.getActualSize();
                    } else if (node.mesh) {
                        // For ShapeNode or basic mesh nodes
                        // Attempt to get world scale, assuming mesh origin is node origin
                        size = node.mesh.getWorldScale(new THREE.Vector3());
                        // If local scale is more representative of "size" (e.g. if parented), this might need adjustment.
                        // For unparented nodes, world scale = local scale.
                    } else {
                        size = new THREE.Vector3(1, 1, 1); // Fallback size
                    }
                    this.selectedNodesInitialScales.set(node.id, size.clone());

                    // Store initial offset from the scaling pivot (centroid of selection)
                    const initialOffset = node.position
                        .clone()
                        .sub(this.selectionScaleHandlesGroup.userData.initialCentroid);
                    node.userData.initialOffsetFromSelectionCentroid = initialOffset;
                });

                if (this.draggedSelectionScaleHandleInfo.handle) {
                    this.draggedSelectionScaleHandleInfo.handle.material.color.setHex(SELECTION_HANDLE_HOVER_COLOR); // Highlight active handle
                }
                // Determine cursor based on handle name/type if needed
                document.body.style.cursor = 'nwse-resize'; // Generic resize cursor
                this.space.isDragging = true;
                break;
            }
            case InteractionState.IDLE: {
                if (this._uiPluginCallbacks.getSelectedNodes()?.size === 0) {
                    this.adaptiveGeometricHub?.hide();
                    this.fractalAxisManipulators?.hide();
                    this.fractalRotationManipulators?.hide();
                    this.fractalScaleManipulators?.hide();
                } else if (
                    this.adaptiveGeometricHub?.visible &&
                    !this.fractalAxisManipulators?.visible &&
                    !this.fractalRotationManipulators?.visible &&
                    !this.fractalScaleManipulators?.visible
                ) {
                    document.body.style.cursor = 'default';
                } else {
                    document.body.style.cursor = this.gizmo?.visible ? 'default' : 'grab'; // Fallback
                }
                break;
            }
        }
        this.space.emit('interaction:stateChanged', { newState, oldState: oldState, data });
    }

    _onPointerDown = (e) => {
        if (this.activePointerId !== null && this.activePointerId !== e.pointerId) return;
        this.activePointerId = e.pointerId;
        this._updateNormalizedPointerState(e, true);
        const targetInfo = this._getTargetInfo(e);

        const cameraPlugin = this.space.plugins.getPlugin('CameraPlugin');
        if (
            cameraPlugin?.getCameraMode() === 'free' &&
            cameraPlugin.getControls()?.isPointerLocked &&
            this.pointerState.button === 0
        )
            return;

        // Fractal UI Interaction takes highest precedence
        if (this.pointerState.button === 0 && targetInfo.fractalElementInfo) {
            e.preventDefault();
            e.stopPropagation();
            const { object: fractalObject, type: fractalType, axis: fractalAxis } = targetInfo.fractalElementInfo;
            const selectedNodes = this._uiPluginCallbacks.getSelectedNodes();

            // AGH click behavior now applies if any nodes are selected (single or multiple)
            if (fractalType === 'agh' && selectedNodes.size > 0 && this.adaptiveGeometricHub) {
                if (this.activeGizmoMode === 'rotate') {
                    // If toolbar's rotate tool is active, AGH click does nothing for transforms
                    this.contextMenu.hide();
                    return;
                }
                // Clicked on the Adaptive Geometric Hub: Cycle through manipulator modes
                this.aghCurrentModeCycle = (this.aghCurrentModeCycle + 1) % 4; // 0:None, 1:Translate, 2:Rotate, 3:Scale

                // Determine the pivot/center for the manipulators.
                // This will be the AGH's current position, which is the centroid for multi-select
                // or the single node's position for single-select.
                const manipulatorPosition = this.adaptiveGeometricHub.position.clone();
                const camera = this.space.plugins.getPlugin('CameraPlugin')?.getCameraInstance();

                // Hide all first, then show the current mode's manipulators
                this.fractalAxisManipulators.visible = false;
                this.fractalRotationManipulators.visible = false;
                this.fractalScaleManipulators.visible = false;

                // Reset zoom levels when hiding manipulators explicitly or switching
                const resetZoomAndUnhighlight = (group) => {
                    if (!group) return;
                    group.children.forEach((child) => {
                        if (child.userData.isFractalUIElement) {
                            child.userData.zoomLevel = 0;
                            // If this child was the hovered one, unhighlight it
                            if (this.hoveredFractalElement === child) {
                                const originalColor = child.userData.originalColor || new THREE.Color(0xffffff);
                                setFractalElementActive(child, false, originalColor, false);
                                this.hoveredFractalElement = null;
                            }
                            // Apply base semantic zoom to reset visuals
                            if (child.userData.axis && typeof applySemanticZoomToAxis === 'function') {
                                const elementType = child.userData.type; // e.g. 'translate_axis', 'rotate_axis', 'scale_axis', 'scale_uniform'
                                let manipulatorType = 'translate'; // default
                                if (elementType === 'rotate_axis') manipulatorType = 'rotate';
                                else if (elementType === 'scale_axis' || elementType === 'scale_uniform')
                                    manipulatorType = elementType;

                                applySemanticZoomToAxis(group, child.userData.axis, 0, manipulatorType);
                            }
                        }
                    });
                };

                resetZoomAndUnhighlight(this.fractalAxisManipulators);
                resetZoomAndUnhighlight(this.fractalRotationManipulators);
                resetZoomAndUnhighlight(this.fractalScaleManipulators);

                let activeManipulatorGroup = null;
                switch (this.aghCurrentModeCycle) {
                    case 1: // Translate
                        activeManipulatorGroup = this.fractalAxisManipulators;
                        break;
                    case 2: // Rotate
                        activeManipulatorGroup = this.fractalRotationManipulators;
                        break;
                    case 3: // Scale
                        activeManipulatorGroup = this.fractalScaleManipulators;
                        break;
                    case 0: // None
                    default:
                        // All are already hidden
                        break;
                }

                if (activeManipulatorGroup) {
                    // Position the active manipulator group at the AGH's position
                    activeManipulatorGroup.position.copy(manipulatorPosition);
                    activeManipulatorGroup.quaternion.identity(); // World aligned
                    // Reset zoom levels for all children of the now active group before making visible
                    activeManipulatorGroup.children.forEach((child) => {
                        if (child.userData.isFractalUIElement && child.userData.axis) {
                            child.userData.zoomLevel = 0;
                            const elementType = child.userData.type;
                            let manipulatorType = 'translate'; // default
                            if (elementType === 'rotate_axis') manipulatorType = 'rotate';
                            else if (elementType === 'scale_axis' || elementType === 'scale_uniform')
                                manipulatorType = elementType;
                            applySemanticZoomToAxis(activeManipulatorGroup, child.userData.axis, 0, manipulatorType);
                        }
                    });
                    // Update scale based on AGH's position (centroid or single node)
                    if (camera)
                        updateFractalUIScale(
                            activeManipulatorGroup,
                            camera,
                            REFERENCE_DISTANCE_FRACTAL_UI,
                            manipulatorPosition
                        );
                    activeManipulatorGroup.visible = true;
                }

                this._transitionToState(InteractionState.FRACTAL_HUB_ACTIVE);
                this.hudManager.updateAGHModeIndicator(this.aghCurrentModeCycle); // Update HUD
            } else if (fractalType === 'translate_axis' && selectedNodes.size > 0) {
                const camera = this.space.plugins.getPlugin('CameraPlugin')?.getCameraInstance();
                if (!camera) return;

                const raycaster = new THREE.Raycaster();
                const pointerNDC = this.space.getPointerNDC(this.pointerState.clientX, this.pointerState.clientY);
                raycaster.setFromCamera(pointerNDC, camera);

                const intersects = raycaster.intersectObject(fractalObject, false);
                let initialPointerWorldPos = new THREE.Vector3();
                if (intersects.length > 0) {
                    initialPointerWorldPos.copy(intersects[0].point);
                } else {
                    const planeNormal = new THREE.Vector3();
                    camera.getWorldDirection(planeNormal).negate();
                    const interactionPlane = new THREE.Plane().setFromNormalAndCoplanarPoint(
                        planeNormal,
                        fractalObject.getWorldPosition(new THREE.Vector3())
                    );
                    if (!raycaster.ray.intersectPlane(interactionPlane, initialPointerWorldPos)) {
                        initialPointerWorldPos.copy(fractalObject.getWorldPosition(new THREE.Vector3()));
                    }
                }

                this.draggedFractalElementInfo = {
                    element: fractalObject,
                    type: fractalType,
                    axis: fractalAxis,
                    initialPointerWorldPos: initialPointerWorldPos.clone(),
                };

                const manipulatorWorldPosition = this.fractalAxisManipulators.getWorldPosition(new THREE.Vector3());
                const axisD = new THREE.Vector3();
                if (fractalAxis === 'x') axisD.set(1, 0, 0);
                else if (fractalAxis === 'y') axisD.set(0, 1, 0);
                else if (fractalAxis === 'z') axisD.set(0, 0, 1);

                const vecFromManipulatorOriginToClick = new THREE.Vector3().subVectors(
                    initialPointerWorldPos,
                    manipulatorWorldPosition
                );
                const t = vecFromManipulatorOriginToClick.dot(axisD);
                const initialProjectedPntOnAxis = manipulatorWorldPosition.clone().addScaledVector(axisD, t);

                this.draggedFractalElementInfo.initialProjectedPointOnAxis = initialProjectedPntOnAxis;
                this.draggedFractalElementInfo.axisDirection = axisD.clone();

                this.selectedNodesInitialPositions.clear();
                selectedNodes.forEach((node) => {
                    this.selectedNodesInitialPositions.set(node.id, node.position.clone());
                });

                const originalColorForGrab =
                    fractalObject.userData.originalColor ||
                    (fractalObject.material.color ? fractalObject.material.color.clone() : new THREE.Color(0xffffff));
                setFractalElementActive(fractalObject, true, originalColorForGrab, true);

                this._transitionToState(InteractionState.FRACTAL_DRAGGING, {
                    draggedFractalInfo: this.draggedFractalElementInfo,
                    selectedNodes: selectedNodes,
                });
            } else if (fractalType === 'rotate_axis' && selectedNodes.size > 0) {
                const camera = this.space.plugins.getPlugin('CameraPlugin')?.getCameraInstance();
                if (!camera) return;

                this.selectedNodesInitialQuaternions.clear();
                this.selectedNodesInitialPositions.clear();
                selectedNodes.forEach((node) => {
                    const worldQuaternion = node.mesh
                        ? node.mesh.getWorldQuaternion(new THREE.Quaternion())
                        : new THREE.Quaternion();
                    this.selectedNodesInitialQuaternions.set(node.id, worldQuaternion);
                    this.selectedNodesInitialPositions.set(node.id, node.position.clone());
                });

                const manipulatorGroup = this.fractalRotationManipulators;
                const manipulatorWorldPosition = manipulatorGroup.getWorldPosition(new THREE.Vector3());
                const rotationPlaneNormal = new THREE.Vector3();
                if (fractalAxis === 'x') rotationPlaneNormal.set(1, 0, 0);
                else if (fractalAxis === 'y') rotationPlaneNormal.set(0, 1, 0);
                else if (fractalAxis === 'z') rotationPlaneNormal.set(0, 0, 1);
                // Assuming manipulators are world-aligned for now.
                // If they could rotate with the node, apply manipulatorGroup.quaternion to rotationPlaneNormal.

                const rotationPlane = new THREE.Plane().setFromNormalAndCoplanarPoint(
                    rotationPlaneNormal,
                    manipulatorWorldPosition
                );

                const raycaster = new THREE.Raycaster();
                const pointerNDC = this.space.getPointerNDC(this.pointerState.clientX, this.pointerState.clientY);
                raycaster.setFromCamera(pointerNDC, camera);
                const initialPointerOnPlane = new THREE.Vector3();
                if (!raycaster.ray.intersectPlane(rotationPlane, initialPointerOnPlane)) {
                    // Fallback: if ray is parallel to plane, use a point on the handle itself if possible,
                    // or a point on plane closest to pointer ray. For simplicity, using manipulator center as fallback.
                    const intersects = raycaster.intersectObject(fractalObject, false);
                    if (intersects.length > 0) {
                        initialPointerOnPlane.copy(intersects[0].point);
                    } else {
                        initialPointerOnPlane.copy(manipulatorWorldPosition);
                    }
                }

                const initialVectorOnPlane = new THREE.Vector3().subVectors(
                    initialPointerOnPlane,
                    manipulatorWorldPosition
                );
                let initialAngle = 0;
                // Calculate angle based on the plane of rotation (defined by fractalAxis)
                if (fractalAxis === 'y') {
                    // Rotation around Y, plane is XZ
                    initialAngle = Math.atan2(initialVectorOnPlane.z, initialVectorOnPlane.x);
                } else if (fractalAxis === 'x') {
                    // Rotation around X, plane is YZ
                    initialAngle = Math.atan2(initialVectorOnPlane.z, initialVectorOnPlane.y);
                } else {
                    // Rotation around Z, plane is XY
                    initialAngle = Math.atan2(initialVectorOnPlane.y, initialVectorOnPlane.x);
                }

                this.draggedFractalElementInfo = {
                    element: fractalObject,
                    type: fractalType,
                    axis: fractalAxis,
                    initialPointerWorldPos: initialPointerOnPlane.clone(), // This is the point on the plane
                    rotationPlane: rotationPlane.clone(),
                    manipulatorCenter: manipulatorWorldPosition.clone(),
                    initialAngle: initialAngle,
                    cumulativeDeltaQuaternion: new THREE.Quaternion(), // Initialize cumulative rotation
                };

                // Store initial offset from pivot for each selected node
                selectedNodes.forEach((node) => {
                    node.userData.initialOffsetFromPivot = node.position.clone().sub(manipulatorWorldPosition);
                });

                const originalColorForGrab =
                    fractalObject.userData.originalColor ||
                    (fractalObject.material.color ? fractalObject.material.color.clone() : new THREE.Color(0xffffff));
                setFractalElementActive(fractalObject, true, originalColorForGrab, true);

                this._transitionToState(InteractionState.FRACTAL_ROTATING, {
                    draggedFractalInfo: this.draggedFractalElementInfo,
                    selectedNodes: selectedNodes,
                });
            } else if ((fractalType === 'scale_axis' || fractalType === 'scale_uniform') && selectedNodes.size > 0) {
                const camera = this.space.plugins.getPlugin('CameraPlugin')?.getCameraInstance();
                if (!camera) return;

                // Store initial scales and positions for selected nodes
                this.selectedNodesInitialScales.clear();
                this.selectedNodesInitialPositions.clear(); // Also store positions for pivot logic if needed
                selectedNodes.forEach((node) => {
                    const worldScale = node.mesh
                        ? node.mesh.getWorldScale(new THREE.Vector3())
                        : node.getActualSize() || new THREE.Vector3(1, 1, 1);
                    this.selectedNodesInitialScales.set(node.id, worldScale.clone());
                    this.selectedNodesInitialPositions.set(node.id, node.position.clone());
                });

                const raycaster = new THREE.Raycaster();
                const pointerNDC = this.space.getPointerNDC(this.pointerState.clientX, this.pointerState.clientY);
                raycaster.setFromCamera(pointerNDC, camera);
                const intersects = raycaster.intersectObject(fractalObject, false);
                let initialPointerWorldPos = new THREE.Vector3();
                if (intersects.length > 0) {
                    initialPointerWorldPos.copy(intersects[0].point);
                } else {
                    // Fallback similar to translation
                    const planeNormal = new THREE.Vector3();
                    camera.getWorldDirection(planeNormal).negate();
                    const interactionPlane = new THREE.Plane().setFromNormalAndCoplanarPoint(
                        planeNormal,
                        fractalObject.getWorldPosition(new THREE.Vector3())
                    );
                    if (!raycaster.ray.intersectPlane(interactionPlane, initialPointerWorldPos)) {
                        initialPointerWorldPos.copy(fractalObject.getWorldPosition(new THREE.Vector3()));
                    }
                }

                this.draggedFractalElementInfo = {
                    element: fractalObject,
                    type: fractalType,
                    axis: fractalAxis,
                    initialPointerWorldPos: initialPointerWorldPos.clone(),
                    startPointerScreenPos: new THREE.Vector2(this.pointerState.clientX, this.pointerState.clientY),
                    manipulatorCenter: this.fractalScaleManipulators.getWorldPosition(new THREE.Vector3()),
                };

                // Store initial world dimensions and initial offset from pivot for each node
                selectedNodes.forEach((node) => {
                    const initialWorldScale = node.getActualSize
                        ? node.getActualSize()
                        : node.mesh
                          ? node.mesh.scale.clone()
                          : new THREE.Vector3(100, 100, 100);
                    this.selectedNodesInitialScales.set(node.id, initialWorldScale); // Store as world dimensions

                    const initialPosition = node.position.clone();
                    this.selectedNodesInitialPositions.set(node.id, initialPosition);
                    node.userData.initialOffsetFromPivot = initialPosition
                        .clone()
                        .sub(this.draggedFractalElementInfo.manipulatorCenter);
                });

                const originalColorForGrab = fractalObject.userData.originalColor || new THREE.Color(0xffffff);
                setFractalElementActive(fractalObject, true, originalColorForGrab, true); // isGrabbed = true

                this._transitionToState(InteractionState.FRACTAL_SCALING, {
                    draggedFractalInfo: this.draggedFractalElementInfo,
                    selectedNodes: selectedNodes,
                });
            }
            this.contextMenu.hide();
            this.hudManager.hideFractalTooltip(); // Hide tooltip on click/drag start
            return;
        }

        // Selection Scale Handle Interaction
        if (this.pointerState.button === 0 && targetInfo.selectionScaleHandleInfo) {
            e.preventDefault();
            e.stopPropagation();
            const selectedNodes = this._uiPluginCallbacks.getSelectedNodes();
            if (selectedNodes && selectedNodes.size > 0) {
                this._transitionToState(InteractionState.SCALING_SELECTION, {
                    handleInfo: targetInfo.selectionScaleHandleInfo,
                    selectedNodes: selectedNodes,
                });
            }
            this.contextMenu.hide();
            return;
        }

        // Gizmo Interaction (original)
        if (this.pointerState.button === 0 && targetInfo.gizmoHandleInfo) {
            e.preventDefault();
            e.stopPropagation();
            const selectedNodes = this._uiPluginCallbacks.getSelectedNodes();
            if (selectedNodes && selectedNodes.size > 0 && this.gizmo) {
                // Ensure gizmo exists
                // Store initial transforms for all selected nodes
                // This is now handled inside _transitionToState GIZMO_DRAGGING block

                const camera = this.space.plugins.getPlugin('CameraPlugin')?.getCameraInstance();
                const raycaster = new THREE.Raycaster();
                const pointerNDC = this.space.getPointerNDC(this.pointerState.clientX, this.pointerState.clientY);
                raycaster.setFromCamera(pointerNDC, camera);

                let initialPointerWorldPosOnGizmo = new THREE.Vector3();
                // Intersect with the specific handle mesh
                const intersects = raycaster.intersectObject(targetInfo.gizmoHandleInfo.object, false);
                if (intersects.length > 0) {
                    initialPointerWorldPosOnGizmo.copy(intersects[0].point);
                } else {
                    // Fallback: project onto a plane facing the camera, centered at the gizmo
                    // This is crucial for rotation handles where the click might not be exactly on the mesh
                    const gizmoPlaneNormal = new THREE.Vector3();
                    camera.getWorldDirection(gizmoPlaneNormal); // Normal faces away from camera
                    const interactionPlane = new THREE.Plane().setFromNormalAndCoplanarPoint(
                        gizmoPlaneNormal.negate(),
                        this.gizmo.position
                    );
                    if (!raycaster.ray.intersectPlane(interactionPlane, initialPointerWorldPosOnGizmo)) {
                        // Further fallback if plane intersection fails (should be rare)
                        initialPointerWorldPosOnGizmo.copy(this.gizmo.position);
                    }
                }

                this._transitionToState(InteractionState.GIZMO_DRAGGING, {
                    gizmoHandleInfo: targetInfo.gizmoHandleInfo,
                    initialPointerWorldPos: initialPointerWorldPosOnGizmo,
                    selectedNodes: selectedNodes, // Pass the set of selected nodes
                });
            }
            this.contextMenu.hide();
            return;
        }

        if (this.pointerState.button === 1) {
            e.preventDefault();
            if (targetInfo.node) this.space.emit('ui:request:autoZoomNode', targetInfo.node);
            return;
        }

        if (this.pointerState.button === 0) {
            if (targetInfo.nodeControls) {
                e.preventDefault();
                e.stopPropagation();
                this._handleNodeControlButtonClick(targetInfo.nodeControls, targetInfo.node);
                return;
            }
            if (targetInfo.metaframeHandleInfo && targetInfo.metaframeHandleInfo.node) {
                e.preventDefault();
                e.stopPropagation();
                const { node: handleNode, type: handleType } = targetInfo.metaframeHandleInfo;
                if (handleType === 'dragHandle') {
                    this._transitionToState(InteractionState.DRAGGING_NODE, { node: handleNode });
                    this._uiPluginCallbacks.setSelectedNode(handleNode, e.shiftKey);
                } else {
                    this._transitionToState(InteractionState.RESIZING_NODE, { node: handleNode, handleType });
                    this._uiPluginCallbacks.setSelectedNode(handleNode, false);
                }
                this.contextMenu.hide();
                return;
            }
            if (targetInfo.node) {
                e.preventDefault();
                if (targetInfo.contentEditable || targetInfo.interactiveElement) {
                    e.stopPropagation();
                    this._uiPluginCallbacks.setSelectedNode(targetInfo.node, e.shiftKey);
                    this.contextMenu.hide();
                    return;
                }
                this._transitionToState(InteractionState.DRAGGING_NODE, { node: targetInfo.node });
                this._uiPluginCallbacks.setSelectedNode(targetInfo.node, e.shiftKey);
                this.contextMenu.hide();
                return;
            }
            if (targetInfo.intersectedEdge) {
                e.preventDefault();
                this._uiPluginCallbacks.setSelectedEdge(targetInfo.intersectedEdge, e.shiftKey);
                this.contextMenu.hide();
                return;
            }
            this._transitionToState(InteractionState.PANNING);
            this.contextMenu.hide();
            if (!e.shiftKey) this._uiPluginCallbacks.setSelectedNode(null, false);
        }
    };

    _onPointerMove = (e) => {
        if (e.pointerId !== this.activePointerId && this.activePointerId !== null) return;
        const prevX = this.pointerState.clientX;
        const prevY = this.pointerState.clientY;
        this._updateNormalizedPointerState(e);
        const dx = this.pointerState.clientX - prevX;
        const dy = this.pointerState.clientY - prevY;

        switch (this.currentState) {
            case InteractionState.IDLE:
                this._handleHover(e);
                break;

            case InteractionState.SCALING_SELECTION: {
                e.preventDefault();
                if (!this.draggedSelectionScaleHandleInfo || !this.space.isDragging) break;

                const camera = this.space.plugins.getPlugin('CameraPlugin')?.getCameraInstance();
                if (!camera || !this.selectionScaleHandlesGroup?.userData?.originalBoundingBox) break;

                const selectedNodes = this._uiPluginCallbacks.getSelectedNodes();
                if (!selectedNodes || selectedNodes.size === 0) break;

                const initialBBox = this.selectionScaleHandlesGroup.userData.originalBoundingBox;
                const initialCentroid = this.selectionScaleHandlesGroup.userData.initialCentroid.clone();
                const _handleName = this.draggedSelectionScaleHandleInfo.handle.name;

                // Project pointer onto a plane for consistent interaction
                // Plane is typically aligned with camera view, passing through the initial handle position
                const handleInitialWorldPos = this.draggedSelectionScaleHandleInfo.handle.getWorldPosition(
                    new THREE.Vector3()
                );
                const planeNormal = camera.getWorldDirection(new THREE.Vector3()).negate();
                const interactionPlane = new THREE.Plane().setFromNormalAndCoplanarPoint(
                    planeNormal,
                    handleInitialWorldPos
                );

                const raycaster = new THREE.Raycaster();
                const pointerNDC = this.space.getPointerNDC(this.pointerState.clientX, this.pointerState.clientY);
                raycaster.setFromCamera(pointerNDC, camera);

                const currentPointerOnPlane = new THREE.Vector3();
                if (!raycaster.ray.intersectPlane(interactionPlane, currentPointerOnPlane)) break;

                // Calculate displacement from initial handle position
                const dragDisplacement = currentPointerOnPlane.clone().sub(handleInitialWorldPos);

                // Determine scale factor - this is simplified for uniform corner scaling
                // More complex logic needed for axial/planar or different handle types
                const initialSize = initialBBox.getSize(new THREE.Vector3());
                const initialHandleRelPos =
                    this.draggedSelectionScaleHandleInfo.handle.userData.relativePosition.clone();

                // Project displacement onto the vector from centroid to handle corner
                // This vector indicates the direction of scaling for this handle
                const centroidToHandleInitial = new THREE.Vector3(
                    initialHandleRelPos.x * initialSize.x,
                    initialHandleRelPos.y * initialSize.y,
                    initialHandleRelPos.z * initialSize.z
                );
                if (centroidToHandleInitial.lengthSq() === 0) break; // Avoid division by zero

                const displacementAlongHandleAxis = dragDisplacement.dot(centroidToHandleInitial.clone().normalize());

                // Calculate scale factor
                // (Initial distance from centroid to handle + displacement) / Initial distance
                const initialDistToHandle = centroidToHandleInitial.length();
                let scaleFactor = (initialDistToHandle + displacementAlongHandleAxis) / initialDistToHandle;
                scaleFactor = Math.max(0.01, scaleFactor); // Prevent zero or negative scale

                // Apply scale
                const newBoxSize = initialSize.clone().multiplyScalar(scaleFactor);

                selectedNodes.forEach((node) => {
                    const initialNodeSize = this.selectedNodesInitialScales.get(node.id);
                    const initialOffset = node.userData.initialOffsetFromSelectionCentroid;

                    if (initialNodeSize && initialOffset) {
                        const newNodeSize = initialNodeSize.clone().multiplyScalar(scaleFactor);
                        newNodeSize.x = Math.max(1, newNodeSize.x); // Min dimension
                        newNodeSize.y = Math.max(1, newNodeSize.y);
                        newNodeSize.z = Math.max(1, newNodeSize.z);

                        if (typeof node.resize === 'function') {
                            node.resize(newNodeSize);
                        } else if (node.mesh) {
                            // Fallback for simple mesh scaling
                            // This assumes the mesh's local scale directly corresponds to its world size
                            // relative to its initial world size.
                            const _baseSize = this.selectedNodesInitialScales.get(node.id); // This was world scale or actual size
                            if (node.baseSize) {
                                // HtmlNode like
                                node.mesh.scale.set(
                                    newNodeSize.x / node.baseSize.width,
                                    newNodeSize.y / node.baseSize.height,
                                    newNodeSize.z / (node.baseSize.depth || 1)
                                );
                            } else {
                                // ShapeNode like - assuming initial mesh scale was 1,1,1 for its 'size'
                                node.mesh.scale.copy(newNodeSize); // This might not be generally correct if initial scale wasn't 1
                            }
                        }

                        const newOffset = initialOffset.clone().multiplyScalar(scaleFactor);
                        const newPos = initialCentroid.clone().add(newOffset);
                        node.setPosition(newPos.x, newPos.y, newPos.z);
                    }
                });

                // Update positions of the scale handles themselves based on the new overall bounding box
                const newSelectionBBox = new THREE.Box3();
                selectedNodes.forEach((node) => {
                    if (node.mesh) {
                        node.mesh.updateWorldMatrix(true, false);
                        newSelectionBBox.union(new THREE.Box3().setFromObject(node.mesh, true));
                    } else {
                        newSelectionBBox.expandByPoint(node.position);
                    }
                });
                if (newSelectionBBox.isEmpty() || newSelectionBBox.min.equals(newSelectionBBox.max)) {
                    newSelectionBBox.setFromCenterAndSize(initialCentroid, newBoxSize); // Use calculated new size
                }

                this.selectionScaleHandlesGroup.position.copy(newSelectionBBox.getCenter(new THREE.Vector3()));
                const currentGroupSize = newSelectionBBox.getSize(new THREE.Vector3());
                const minDim = 0.1; // Define minDim here
                currentGroupSize.x = Math.max(minDim, currentGroupSize.x);
                currentGroupSize.y = Math.max(minDim, currentGroupSize.y);
                currentGroupSize.z = Math.max(minDim, currentGroupSize.z);

                this.selectionScaleHandles.forEach((h) => {
                    const relPos = h.userData.relativePosition;
                    h.position.set(
                        relPos.x * currentGroupSize.x,
                        relPos.y * currentGroupSize.y,
                        relPos.z * currentGroupSize.z
                    );
                });
                this.selectionScaleHandlesGroup.userData.currentBoundingBox = newSelectionBBox.clone();

                this.space.emit('graph:nodes:transformed', {
                    nodes: Array.from(selectedNodes),
                    transformationType: 'scale',
                });
                break;
            }

            case InteractionState.FRACTAL_DRAGGING: {
                e.preventDefault();
                if (!this.draggedFractalElementInfo || !this.space.isDragging) break;
                const camera = this.space.plugins.getPlugin('CameraPlugin')?.getCameraInstance();
                if (!camera) break;
                const selectedNodes = this._uiPluginCallbacks.getSelectedNodes();
                if (!selectedNodes || selectedNodes.size === 0) break;

                const raycaster = new THREE.Raycaster();
                const pointerNDC = this.space.getPointerNDC(this.pointerState.clientX, this.pointerState.clientY);
                raycaster.setFromCamera(pointerNDC, camera);

                // New method: Project pointer ray onto the drag axis line
                const { axisDirection, initialProjectedPointOnAxis } = this.draggedFractalElementInfo;

                // The manipulator group (and thus its conceptual origin for the drag line) moves with the node.
                // For calculating the current point on the axis, we use its current world position.
                const currentManipulatorWorldPosition = this.fractalAxisManipulators.getWorldPosition(
                    new THREE.Vector3()
                );

                // Define the infinite line for dragging based on its current position and stored world-space direction
                const dragLine = new THREE.Line3(
                    currentManipulatorWorldPosition.clone().addScaledVector(axisDirection, -100000), // A point far behind
                    currentManipulatorWorldPosition.clone().addScaledVector(axisDirection, 100000) // A point far ahead
                );

                const currentProjectedPointOnAxis = new THREE.Vector3();
                // Project the mouse ray (raycaster.ray) onto the dragLine
                raycaster.ray.closestPointToLine(dragLine, false, currentProjectedPointOnAxis); // clampToLine = false for infinite line

                // The projectedDelta is the movement ALONG THE AXIS from its initial projected point.
                const projectedDelta = new THREE.Vector3().subVectors(
                    currentProjectedPointOnAxis,
                    initialProjectedPointOnAxis // initialProjectedPointOnAxis was calculated at drag start, in world space.
                );

                selectedNodes.forEach((node) => {
                    const initialPos = this.selectedNodesInitialPositions.get(node.id); // Node's position at the very start of drag
                    if (initialPos) {
                        const newPos = initialPos.clone().add(projectedDelta);
                        node.setPosition(newPos.x, newPos.y, newPos.z);
                    }
                });

                // Update AGH and Manipulators to follow the centroid of the selected nodes
                if (this.adaptiveGeometricHub && this.fractalAxisManipulators && selectedNodes.size > 0) {
                    const currentCentroid = new THREE.Vector3();
                    selectedNodes.forEach((node) => currentCentroid.add(node.position));
                    currentCentroid.divideScalar(selectedNodes.size);

                    this.adaptiveGeometricHub.position.copy(currentCentroid);
                    this.fractalAxisManipulators.position.copy(currentCentroid);

                    if (camera) {
                        // Also update their scale as they move
                        updateFractalUIScale(
                            this.adaptiveGeometricHub,
                            camera,
                            REFERENCE_DISTANCE_FRACTAL_UI,
                            currentCentroid
                        );
                        updateFractalUIScale(
                            this.fractalAxisManipulators,
                            camera,
                            REFERENCE_DISTANCE_FRACTAL_UI,
                            currentCentroid
                        );
                    }
                }
                this.space.emit('graph:nodes:transformed', {
                    nodes: Array.from(selectedNodes),
                    transformationType: 'translate',
                });
                break;
            }
            case InteractionState.FRACTAL_ROTATING: {
                e.preventDefault();
                if (
                    !this.draggedFractalElementInfo ||
                    !this.space.isDragging ||
                    !this.draggedFractalElementInfo.rotationPlane
                )
                    break;
                const camera = this.space.plugins.getPlugin('CameraPlugin')?.getCameraInstance();
                if (!camera) break;
                const selectedNodes = this._uiPluginCallbacks.getSelectedNodes();
                if (!selectedNodes || selectedNodes.size === 0) break;

                const { axis, rotationPlane, manipulatorCenter, initialAngle, cumulativeDeltaQuaternion } =
                    this.draggedFractalElementInfo;

                const raycaster = new THREE.Raycaster();
                const pointerNDC = this.space.getPointerNDC(this.pointerState.clientX, this.pointerState.clientY);
                raycaster.setFromCamera(pointerNDC, camera);
                const currentPointerOnPlane = new THREE.Vector3();
                if (!raycaster.ray.intersectPlane(rotationPlane, currentPointerOnPlane)) break;

                const currentVectorOnPlane = new THREE.Vector3().subVectors(currentPointerOnPlane, manipulatorCenter);
                let currentAngle = 0;
                if (axis === 'y') {
                    currentAngle = Math.atan2(currentVectorOnPlane.z, currentVectorOnPlane.x);
                } else if (axis === 'x') {
                    currentAngle = Math.atan2(currentVectorOnPlane.z, currentVectorOnPlane.y);
                } else {
                    currentAngle = Math.atan2(currentVectorOnPlane.y, currentVectorOnPlane.x);
                }

                let angleDelta = currentAngle - initialAngle;
                angleDelta = ((angleDelta + Math.PI) % (2 * Math.PI)) - Math.PI;

                const rotationAxisVector = new THREE.Vector3();
                if (axis === 'x') rotationAxisVector.set(1, 0, 0);
                else if (axis === 'y') rotationAxisVector.set(0, 1, 0);
                else if (axis === 'z') rotationAxisVector.set(0, 0, 1);
                // Assuming manipulators are world-aligned. If they could rotate with node, apply manipulatorGroup.quaternion.

                const frameDeltaQuaternion = new THREE.Quaternion().setFromAxisAngle(rotationAxisVector, angleDelta);
                cumulativeDeltaQuaternion.premultiply(frameDeltaQuaternion);
                this.draggedFractalElementInfo.initialAngle = currentAngle; // Update for next frame's delta

                const pivotPoint = manipulatorCenter.clone();
                selectedNodes.forEach((node) => {
                    const originalStartPos = this.selectedNodesInitialPositions.get(node.id);
                    const originalStartQuaternion = this.selectedNodesInitialQuaternions.get(node.id);
                    const originalOffsetFromPivot = node.userData.initialOffsetFromPivot;

                    if (originalStartPos && originalStartQuaternion && originalOffsetFromPivot) {
                        const rotatedOffset = originalOffsetFromPivot
                            .clone()
                            .applyQuaternion(cumulativeDeltaQuaternion);
                        const newPos = pivotPoint.clone().add(rotatedOffset);
                        node.setPosition(newPos.x, newPos.y, newPos.z);

                        if (node.mesh) {
                            const newQuaternion = cumulativeDeltaQuaternion.clone().multiply(originalStartQuaternion);
                            node.mesh.quaternion.copy(newQuaternion);
                        }
                    }
                });
                this.space.emit('graph:nodes:transformed', {
                    nodes: Array.from(selectedNodes),
                    transformationType: 'rotate',
                });
                break;
            }
            case InteractionState.FRACTAL_SCALING: {
                e.preventDefault();
                if (!this.draggedFractalElementInfo || !this.space.isDragging) break; // Add null check for this.draggedFractalElementInfo
                const camera = this.space.plugins.getPlugin('CameraPlugin')?.getCameraInstance();
                if (!camera) break;
                const selectedNodes = this._uiPluginCallbacks.getSelectedNodes();
                if (!selectedNodes || selectedNodes.size === 0) break;

                const {
                    axis: scaleAxis,
                    type: scaleType,
                    startPointerScreenPos,
                    manipulatorCenter: pivotPoint,
                } = this.draggedFractalElementInfo;
                const currentPointerScreenPos = new THREE.Vector2(this.pointerState.clientX, this.pointerState.clientY);
                const screenDelta = currentPointerScreenPos.clone().sub(startPointerScreenPos);

                // Determine scale factor based on dominant screen delta component, relative to camera view
                // This is a common approach for screen-space driven scaling.
                // Project a unit vector along camera's right and up onto the screen plane.
                const _camRight = new THREE.Vector3().setFromMatrixColumn(camera.matrixWorld, 0);
                const _camUp = new THREE.Vector3().setFromMatrixColumn(camera.matrixWorld, 1);

                // For axial scaling, we want movement along the axis on screen to drive scale.
                // For uniform, a general "outward" mouse movement from center.
                // A simpler, often effective method is to use combined X and Y screen movement.
                // Positive delta (e.g. right or up) increases scale, negative decreases.
                // To make it more intuitive: movement away from the screen center (or manipulator center projected to screen)
                // could mean scale up, towards means scale down.

                const _sensitivity = 0.005; // General sensitivity
                let scaleMultiplierDelta = 1.0;

                if (scaleType === 'scale_uniform') {
                    // For uniform scale, consider radial distance change from projected manipulator center
                    const manipulatorScreenPos = pivotPoint.clone().project(camera);
                    const startPointerNdc = new THREE.Vector2(
                        (startPointerScreenPos.x / window.innerWidth) * 2 - 1,
                        -(startPointerScreenPos.y / window.innerHeight) * 2 + 1
                    );
                    const currentPointerNdc = new THREE.Vector2(
                        (currentPointerScreenPos.x / window.innerWidth) * 2 - 1,
                        -(currentPointerScreenPos.y / window.innerHeight) * 2 + 1
                    );
                    const distStart = startPointerNdc.distanceTo(manipulatorScreenPos);
                    const distCurrent = currentPointerNdc.distanceTo(manipulatorScreenPos);

                    if (distStart > 0.001) {
                        // Avoid division by zero
                        scaleMultiplierDelta = distCurrent / distStart;
                    }
                } else if (scaleType === 'scale_axis') {
                    // For axial scale, use mouse delta along a screen direction that "feels" like the axis
                    // This is tricky. A simpler approach: use screenDelta.x or .y based on axis.
                    // Or, use the dot product of screenDelta with the projected axis on screen.
                    // For now, let's use a simpler combined delta:
                    // For axial scale, use mouse delta along a screen direction that "feels" like the axis
                    const axialSensitivity = 0.005; // Sensitivity for axial scaling

                    let axisWorldDir = new THREE.Vector3();
                    if (scaleAxis === 'x') axisWorldDir.set(1, 0, 0);
                    else if (scaleAxis === 'y') axisWorldDir.set(0, 1, 0);
                    else if (scaleAxis === 'z') axisWorldDir.set(0, 0, 1);

                    // Project the world axis onto the screen
                    const p1World = pivotPoint.clone(); // Center of the manipulator group
                    const p2World = pivotPoint.clone().add(axisWorldDir);

                    const p1ScreenNDC = new THREE.Vector2(
                        p1World.clone().project(camera).x,
                        p1World.clone().project(camera).y
                    );
                    const p2ScreenNDC = new THREE.Vector2(
                        p2World.clone().project(camera).x,
                        p2World.clone().project(camera).y
                    );

                    const screenAxisDirectionNDC = p2ScreenNDC.clone().sub(p1ScreenNDC).normalize();

                    // screenDelta is the pointer movement in pixels from the last frame
                    // (currentPointerScreenPos - startPointerScreenPos, where startPointerScreenPos was last frame's current)
                    const pointerMovementPixels = screenDelta.clone(); // screenDelta is already (current - previous_current)

                    // Dot product of pixel pointer movement with the normalized screen direction of the axis
                    const projectionOfMovement = pointerMovementPixels.dot(screenAxisDirectionNDC);

                    scaleMultiplierDelta = 1.0 + projectionOfMovement * axialSensitivity;
                }
                scaleMultiplierDelta = Math.max(0.01, scaleMultiplierDelta); // Prevent zero or negative scale

                // Store cumulative scale factor if not present
                if (this.draggedFractalElementInfo.cumulativeScaleMultiplier === undefined) {
                    this.draggedFractalElementInfo.cumulativeScaleMultiplier = { x: 1, y: 1, z: 1, uniform: 1 };
                }

                let appliedScaleFactorX = 1,
                    appliedScaleFactorY = 1,
                    appliedScaleFactorZ = 1;

                if (scaleType === 'scale_uniform') {
                    this.draggedFractalElementInfo.cumulativeScaleMultiplier.uniform *= scaleMultiplierDelta;
                    const totalUniformScale = this.draggedFractalElementInfo.cumulativeScaleMultiplier.uniform;
                    appliedScaleFactorX = totalUniformScale;
                    appliedScaleFactorY = totalUniformScale;
                    appliedScaleFactorZ = totalUniformScale;
                } else {
                    // scale_axis
                    if (scaleAxis === 'x') {
                        this.draggedFractalElementInfo.cumulativeScaleMultiplier.x *= scaleMultiplierDelta;
                        appliedScaleFactorX = this.draggedFractalElementInfo.cumulativeScaleMultiplier.x;
                    } else if (scaleAxis === 'y') {
                        this.draggedFractalElementInfo.cumulativeScaleMultiplier.y *= scaleMultiplierDelta;
                        appliedScaleFactorY = this.draggedFractalElementInfo.cumulativeScaleMultiplier.y;
                    } else if (scaleAxis === 'z') {
                        this.draggedFractalElementInfo.cumulativeScaleMultiplier.z *= scaleMultiplierDelta;
                        appliedScaleFactorZ = this.draggedFractalElementInfo.cumulativeScaleMultiplier.z;
                    }
                }

                selectedNodes.forEach((node) => {
                    const originalNodeDimensions = this.selectedNodesInitialScales.get(node.id); // Node's dimensions at drag start
                    const originalOffsetFromPivot = node.userData.initialOffsetFromPivot; // Offset from pivot at drag start

                    if (!originalNodeDimensions || !originalOffsetFromPivot) return;

                    // 1. Calculate new node dimensions
                    const newAbsoluteNodeDimensions = originalNodeDimensions.clone();
                    newAbsoluteNodeDimensions.x *= appliedScaleFactorX;
                    newAbsoluteNodeDimensions.y *= appliedScaleFactorY;
                    newAbsoluteNodeDimensions.z *= appliedScaleFactorZ;

                    // Ensure minimum dimensions for the node (e.g., 1 world unit)
                    newAbsoluteNodeDimensions.x = Math.max(1, newAbsoluteNodeDimensions.x);
                    newAbsoluteNodeDimensions.y = Math.max(1, newAbsoluteNodeDimensions.y);
                    newAbsoluteNodeDimensions.z = Math.max(1, newAbsoluteNodeDimensions.z);

                    if (typeof node.resize === 'function') {
                        node.resize(newAbsoluteNodeDimensions);
                    } else if (node.mesh) {
                        // Fallback for simple mesh scaling
                        const baseSize = node.baseSize || { width: 1, height: 1, depth: 1 }; // Assuming baseSize for HtmlNode like scaling
                        node.mesh.scale.set(
                            newAbsoluteNodeDimensions.x / (baseSize.width || 1),
                            newAbsoluteNodeDimensions.y / (baseSize.height || 1),
                            newAbsoluteNodeDimensions.z / (baseSize.depth || 1)
                        );
                    }

                    // 2. Calculate new node position (scaled offset from pivot)
                    const newOffsetFromPivot = originalOffsetFromPivot.clone();
                    newOffsetFromPivot.x *= appliedScaleFactorX;
                    newOffsetFromPivot.y *= appliedScaleFactorY;
                    newOffsetFromPivot.z *= appliedScaleFactorZ;

                    const newPos = pivotPoint.clone().add(newOffsetFromPivot);
                    node.setPosition(newPos.x, newPos.y, newPos.z);
                });

                // Update startPointerScreenPos for next delta calculation to make scaling continuous
                this.draggedFractalElementInfo.startPointerScreenPos.copy(currentPointerScreenPos);
                // Reset individual axis/uniform multipliers for next frame, as cumulative is now stored.
                // This is slightly different from rotation. For scaling, each frame's delta is applied to the cumulative.
                // So, the stored cumulative is the state, and startPointerScreenPos is reset.

                if (this.adaptiveGeometricHub && this.fractalScaleManipulators) {
                    this.adaptiveGeometricHub.position.copy(pivotPoint);
                    this.fractalScaleManipulators.position.copy(pivotPoint);
                    if (camera) {
                        updateFractalUIScale(
                            this.adaptiveGeometricHub,
                            camera,
                            REFERENCE_DISTANCE_FRACTAL_UI,
                            pivotPoint
                        );
                        updateFractalUIScale(
                            this.fractalScaleManipulators,
                            camera,
                            REFERENCE_DISTANCE_FRACTAL_UI,
                            pivotPoint
                        );
                    }
                }
                this.space.emit('graph:nodes:transformed', {
                    nodes: Array.from(selectedNodes),
                    transformationType: 'scale',
                });
                break;
            }
            case InteractionState.GIZMO_DRAGGING:
                e.preventDefault();
                this._handleGizmoDrag(e);
                break;
            case InteractionState.DRAGGING_NODE:
                e.preventDefault();
                if (this.draggedNode) {
                    const camera = this.space.plugins.getPlugin('CameraPlugin')?.getCameraInstance();
                    if (!camera) break;

                    const selectedNodes = this._uiPluginCallbacks.getSelectedNodes();
                    const nodesToMove =
                        selectedNodes?.size > 0 && selectedNodes.has(this.draggedNode)
                            ? selectedNodes
                            : new Set([this.draggedNode]);

                    if (e.altKey) {
                        // World Z-axis movement
                        // dy (vertical screen movement) controls Z depth
                        const zDelta = -dy * ALT_Z_DRAG_SENSITIVITY; // Invert dy for natural feel (drag up = move further)
                        nodesToMove.forEach((node) => {
                            const _initialPos =
                                this.selectedNodesInitialPositions.get(node.id) || this.draggedNodeInitialWorldPos;
                            // It's better to apply delta to the position at the start of the alt-drag or overall drag.
                            // For simplicity, we'll adjust current position based on delta from last frame.
                            // This requires storing the *absolute* initial position for each node if ALT is held.
                            // For now, let's apply delta to current position.
                            const newPos = node.position.clone();
                            newPos.z += zDelta;
                            node.drag(newPos); // Assuming node.drag updates position and potentially other properties
                            // draggedNodeInitialWorldPos needs to be updated if we want continuous alt-drag from that point
                        });
                        // Update initial world pos for next frame if alt is held, to make delta continuous
                        this.draggedNodeInitialWorldPos.z += zDelta;
                    } else if (e.shiftKey) {
                        // World Y-axis movement
                        const yDelta = -dy * SHIFT_Y_DRAG_SENSITIVITY; // Invert dy for natural feel (drag up = move up)
                        nodesToMove.forEach((node) => {
                            const newPos = node.position.clone();
                            newPos.y += yDelta;
                            node.drag(newPos);
                        });
                        this.draggedNodeInitialWorldPos.y += yDelta;
                    } else {
                        // Default XY plane movement
                        const raycaster = new THREE.Raycaster();
                        const pointerNDC = this.space.getPointerNDC(
                            this.pointerState.clientX,
                            this.pointerState.clientY
                        );
                        raycaster.setFromCamera(pointerNDC, camera);

                        // dragInteractionPlane is world XY at initial Z of draggedNodeInitialWorldPos
                        // Re-set the plane's constant based on the possibly updated Z from Alt-drag
                        this.dragInteractionPlane.setFromNormalAndCoplanarPoint(
                            new THREE.Vector3(0, 0, 1),
                            this.draggedNodeInitialWorldPos // Use the potentially Z-shifted initial position
                        );

                        const intersectionPoint = new THREE.Vector3();
                        if (raycaster.ray.intersectPlane(this.dragInteractionPlane, intersectionPoint)) {
                            // The dragOffset was calculated relative to the original Z.
                            // We need to calculate the new position based on the intersection point
                            // and the original offset from the *initial* XY position.
                            const newPrimaryNodePos = intersectionPoint.clone().sub(this.dragOffset);

                            // Calculate the delta from the primary dragged node's original position (at the start of this XY drag segment)
                            // to its new calculated position.
                            const currentPrimaryNodePos = this.draggedNode.position.clone();
                            const xyDragDelta = newPrimaryNodePos.clone().sub(currentPrimaryNodePos);
                            xyDragDelta.z = 0; // Ensure no Z change from this operation

                            nodesToMove.forEach((sNode) => {
                                const newPos = sNode.position.clone().add(xyDragDelta);
                                sNode.drag(newPos);
                                if (sNode.mesh) sNode.mesh.quaternion.copy(this.draggedNodeInitialQuaternion);
                            });
                        }
                    }

                    // Common emit event after any movement type
                    this.space.emit('graph:node:dragged', {
                        node: this.draggedNode, // Could be changed to emit all moved nodes
                        position: this.draggedNode.position.clone(), // Position of the primary dragged node
                    });
                }
                break;
            case InteractionState.RESIZING_NODE:
                e.preventDefault();
                if (this.resizedNode && this.resizedNode.mesh) {
                    const camera = this.space.plugins.getPlugin('CameraPlugin')?.getCameraInstance();
                    if (!camera) break;
                    const raycaster = new THREE.Raycaster();
                    const pointerNDC = this.space.getPointerNDC(this.pointerState.clientX, this.pointerState.clientY);
                    raycaster.setFromCamera(pointerNDC, camera);
                    const currentHandleWorldPosOnPlane = new THREE.Vector3();
                    if (!raycaster.ray.intersectPlane(this.resizeInteractionPlane, currentHandleWorldPosOnPlane)) break;
                    const initialHandleWorldPos = this.resizeStartHandleLocalPos
                        .clone()
                        .applyMatrix4(this.resizeNodeInitialMatrixWorld);
                    const worldDisplacement = new THREE.Vector3().subVectors(
                        currentHandleWorldPosOnPlane,
                        initialHandleWorldPos
                    );
                    const inverseInitialNodeMatrix = new THREE.Matrix4()
                        .copy(this.resizeNodeInitialMatrixWorld)
                        .invert();
                    const worldDisplacementEndPoint = initialHandleWorldPos.clone().add(worldDisplacement);
                    const localEndPoint = worldDisplacementEndPoint.clone().applyMatrix4(inverseInitialNodeMatrix);
                    const localStartPoint = initialHandleWorldPos.clone().applyMatrix4(inverseInitialNodeMatrix);
                    const localDisplacement = new THREE.Vector3().subVectors(localEndPoint, localStartPoint);
                    let deltaWidth = 0,
                        deltaHeight = 0;
                    if (this.activeResizeHandleType.includes('Left')) deltaWidth = -localDisplacement.x;
                    else if (this.activeResizeHandleType.includes('Right')) deltaWidth = localDisplacement.x;
                    if (this.activeResizeHandleType.includes('Top')) deltaHeight = localDisplacement.y;
                    else if (this.activeResizeHandleType.includes('Bottom')) deltaHeight = -localDisplacement.y;
                    let newWorldWidth = Math.max(20, this.resizeStartNodeSize.x + deltaWidth);
                    let newWorldHeight = Math.max(20, this.resizeStartNodeSize.y + deltaHeight);
                    const newWorldDimensions = new THREE.Vector3(
                        newWorldWidth,
                        newWorldHeight,
                        this.resizeStartNodeSize.z
                    );
                    this.resizedNode.resize(newWorldDimensions);
                    this.space.emit('graph:node:resized', {
                        node: this.resizedNode,
                        ...(this.resizedNode instanceof HtmlNode && {
                            size: { ...this.resizedNode.size },
                            scale: {
                                x: newWorldWidth / this.resizedNode.baseSize.width,
                                y: newWorldHeight / this.resizedNode.baseSize.height,
                                z: this.resizeStartNodeScale.z,
                            },
                        }),
                        ...(!(this.resizedNode instanceof HtmlNode) && { worldDimensions: { ...newWorldDimensions } }),
                    });
                }
                break;
            case InteractionState.PANNING:
                e.preventDefault();
                this.space.plugins.getPlugin('CameraPlugin')?.pan(dx, dy);
                break;
            case InteractionState.LINKING_NODE:
                e.preventDefault();
                this._updateTempLinkLine(this.pointerState.clientX, this.pointerState.clientY);
                const targetInfo = this._getTargetInfo(e);
                $$('.node-common.linking-target').forEach((el) => el.classList.remove('linking-target'));
                const targetElement = targetInfo.node?.htmlElement ?? targetInfo.node?.labelObject?.element;
                if (
                    targetInfo.node &&
                    targetInfo.node !== this._uiPluginCallbacks.getLinkSourceNode() &&
                    targetElement
                ) {
                    targetElement.classList.add('linking-target');
                }
                break;
        }
    };

    _onPointerUp = (e) => {
        if (e.pointerId !== this.activePointerId) return;
        this._updateNormalizedPointerState(e, false);
        const currentInteractionState = this.currentState;

        if (!this.pointerState.isDraggingThresholdMet && e.button === 0) {
            const targetInfo = this._getTargetInfo(e);
            if (
                targetInfo.node instanceof HtmlNode &&
                targetInfo.node.data.editable &&
                targetInfo.element?.closest('.node-content') ===
                    targetInfo.node.htmlElement.querySelector('.node-content')
            ) {
                // This condition is met when a user clicks (not drags) on the content area of an editable HTML node.
                // Future: Could potentially auto-focus or enter an edit mode here if not already handled by browser default behavior.
                // For now, no specific action is taken, allowing default browser behavior for contentEditable.
            }
        }

        if (currentInteractionState === InteractionState.LINKING_NODE && e.button === 0) {
            this._uiPluginCallbacks.completeLinking(this.pointerState.clientX, this.pointerState.clientY);
        }

        const targetInfo = this._getTargetInfo(e); // Get target info for context on pointer up

        if (currentInteractionState === InteractionState.FRACTAL_DRAGGING) {
            if (this.draggedFractalElementInfo?.element) {
                const element = this.draggedFractalElementInfo.element;
                const originalColor = element.userData.originalColor || new THREE.Color(0xffffff);
                setFractalElementActive(element, false, originalColor, false);
            }
            this.draggedFractalElementInfo = null;
            this.selectedNodesInitialPositions.clear();
            this.selectedNodesInitialQuaternions.clear();
            // Note: FRACTAL_DRAGGING does not use selectedNodesInitialScales, so not clearing it here.
            // Transition to FRACTAL_HUB_ACTIVE if manipulators are still meant to be visible
            if (this.areAnyFractalManipulatorsVisible()) {
                this._transitionToState(InteractionState.FRACTAL_HUB_ACTIVE);
            } else {
                this._transitionToState(InteractionState.IDLE);
            }
        } else if (
            currentInteractionState === InteractionState.FRACTAL_ROTATING ||
            currentInteractionState === InteractionState.FRACTAL_SCALING
        ) {
            if (this.draggedFractalElementInfo?.element) {
                const element = this.draggedFractalElementInfo.element;
                const originalColor = element.userData.originalColor || new THREE.Color(0xffffff);
                setFractalElementActive(element, false, originalColor, false);
            }
            this.draggedFractalElementInfo = null;
            this.selectedNodesInitialPositions.clear();
            this.selectedNodesInitialQuaternions.clear();
            this.selectedNodesInitialScales.clear();
            if (this.draggedFractalElementInfo) {
                if (this.draggedFractalElementInfo.cumulativeDeltaQuaternion) {
                    delete this.draggedFractalElementInfo.cumulativeDeltaQuaternion;
                }
                if (this.draggedFractalElementInfo.cumulativeScaleMultiplier) {
                    delete this.draggedFractalElementInfo.cumulativeScaleMultiplier;
                }
            }
            if (this.areAnyFractalManipulatorsVisible()) {
                this._transitionToState(InteractionState.FRACTAL_HUB_ACTIVE);
            } else {
                this._transitionToState(InteractionState.IDLE);
            }
        } else if (
            targetInfo.fractalElementInfo?.type === 'agh' &&
            this.areAnyFractalManipulatorsVisible() &&
            this.currentState !== InteractionState.FRACTAL_DRAGGING &&
            this.currentState !== InteractionState.FRACTAL_ROTATING &&
            this.currentState !== InteractionState.FRACTAL_SCALING &&
            !this.pointerState.isDraggingThresholdMet
        ) {
            // This case handles a click on AGH that toggled manipulators on.
            // We want to stay in FRACTAL_HUB_ACTIVE.
            // No explicit transition needed if already in FRACTAL_HUB_ACTIVE from _onPointerDown.
            // However, if _onPointerDown transitioned to FRACTAL_HUB_ACTIVE, and no drag occurred, we are good.
            // If a drag *almost* happened but didn't meet threshold, pointerState.isDraggingThresholdMet is false.
            // If we are in IDLE but AGH is clicked to show manipulators, _onPointerDown handles transition.
            // This block might be redundant if _onPointerDown correctly sets FRACTAL_HUB_ACTIVE.
            // The main goal is: if manipulators are visible after a click (not drag), state should reflect that.
        } else if (currentInteractionState === InteractionState.SCALING_SELECTION) {
            if (this.draggedSelectionScaleHandleInfo?.handle) {
                this.draggedSelectionScaleHandleInfo.handle.material.color.copy(
                    this.draggedSelectionScaleHandleInfo.handle.userData.originalColor
                );
            }
            this.draggedSelectionScaleHandleInfo = null;
            this.selectedNodesInitialPositions.clear();
            this.selectedNodesInitialScales.clear();
            if (this.selectionScaleHandlesGroup?.userData) {
                delete this.selectionScaleHandlesGroup.userData.originalBoundingBox;
                delete this.selectionScaleHandlesGroup.userData.initialCentroid;
            }
            // After scaling, transition to IDLE, selection handles will be updated/shown by _onSelectionChanged if nodes are still selected.
            this._transitionToState(InteractionState.IDLE);
        } else if (this.currentState !== InteractionState.IDLE) {
            this._transitionToState(InteractionState.IDLE);
        }

        this.activePointerId = null;
    };

    areAnyFractalManipulatorsVisible() {
        return (
            (this.fractalAxisManipulators && this.fractalAxisManipulators.visible) ||
            (this.fractalRotationManipulators && this.fractalRotationManipulators.visible) ||
            (this.fractalScaleManipulators && this.fractalScaleManipulators.visible)
        );
    }

    _handleNodeControlButtonClick(buttonEl, node) {
        if (!(node instanceof HtmlNode)) return;
        const actionClass = [...buttonEl.classList].find((cls) => cls.startsWith('node-') && !cls.includes('button'));
        const action = actionClass?.substring('node-'.length);
        switch (action) {
            case 'delete':
                this.space.emit('ui:request:confirm', {
                    message: `Delete node "${node.id.substring(0, 10)}..."?`,
                    onConfirm: () => this.space.emit('ui:request:removeNode', node.id),
                });
                break;
            case 'content-zoom-in':
                this.space.emit('ui:request:adjustContentScale', { node, factor: 1.15 });
                break;
            case 'content-zoom-out':
                this.space.emit('ui:request:adjustContentScale', { node, factor: 1 / 1.15 });
                break;
            case 'grow':
                this.space.emit('ui:request:adjustNodeSize', { node, factor: 1.2 });
                break;
            case 'shrink':
                this.space.emit('ui:request:adjustNodeSize', { node, factor: 1 / 1.2 });
                break;
        }
    }

    _onContextMenu = (e) => {
        e.preventDefault();
        this._updateNormalizedPointerState(e);
        this.contextMenu.hide();
        const targetInfo = this._getTargetInfo(e);
        if (targetInfo.gizmoHandleInfo) return;
        this.contextMenu.show(e.clientX, e.clientY, {
            node: targetInfo.node,
            intersectedEdge: targetInfo.intersectedEdge,
            shiftKey: e.shiftKey,
        });
    };

    _onDocumentClick = (e) => {
        if (
            this.contextMenu.contextMenuElement.contains(e.target) ||
            this.contextMenu.contextMenuElement.style.display === 'none'
        )
            return;
        if (this.edgeMenu.edgeMenuObject?.element?.contains(e.target)) return;
        if (this.confirmDialog.confirmDialogElement.contains(e.target)) return;
        if (this.hudManager.keyboardShortcutsDialog.keyboardShortcutsDialogElement?.contains(e.target)) return;
        if (this.hudManager.layoutSettingsDialog.layoutSettingsDialogElement?.contains(e.target)) return;

        this.contextMenu.hide();
        if (this.edgeMenu.edgeMenuObject) {
            const targetInfo = this._getTargetInfo(e);
            const selectedEdges = this._uiPluginCallbacks.getSelectedEdges();
            const clickedSelectedEdge = targetInfo.intersectedEdge && selectedEdges?.has(targetInfo.intersectedEdge);
            if (!clickedSelectedEdge) this._uiPluginCallbacks.setSelectedEdge(null, false);
        }
    };

    _onKeyDown = (e) => {
        const activeEl = document.activeElement;
        const isEditingText =
            activeEl && (activeEl.tagName === 'INPUT' || activeEl.tagName === 'TEXTAREA' || activeEl.isContentEditable);
        if (isEditingText && e.key !== 'Escape') return;

        const selectedNodes = this._uiPluginCallbacks.getSelectedNodes();
        const selectedEdges = this._uiPluginCallbacks.getSelectedEdges();
        const primarySelectedNode = selectedNodes.size > 0 ? selectedNodes.values().next().value : null;
        const primarySelectedEdge = selectedEdges.size > 0 ? selectedEdges.values().next().value : null;
        let msg = '';
        let handled = false;

        switch (e.key) {
            case 'Delete':
            case 'Backspace': {
                // Added braces for no-case-declarations
                if (primarySelectedNode) {
                    msg =
                        selectedNodes.size > 1
                            ? `Delete ${selectedNodes.size} selected nodes?`
                            : `Delete node "${primarySelectedNode.id.substring(0, 10)}..."?`;
                    this.space.emit('ui:request:confirm', {
                        message: msg,
                        onConfirm: () => selectedNodes.forEach((n) => this.space.emit('ui:request:removeNode', n.id)),
                    });
                    handled = true;
                } else if (primarySelectedEdge) {
                    msg =
                        selectedEdges.size > 1
                            ? `Delete ${selectedEdges.size} selected edges?`
                            : `Delete edge "${primarySelectedEdge.id.substring(0, 10)}..."?`;
                    this.space.emit('ui:request:confirm', {
                        message: msg,
                        onConfirm: () =>
                            selectedEdges.forEach((edge) => this.space.emit('ui:request:removeEdge', edge.id)),
                    });
                    handled = true;
                }
                break;
            }
            case 'Escape': {
                // Added braces for no-case-declarations
                {
                    // Extra inner braces
                    if (this._uiPluginCallbacks.getIsLinking()) {
                        this._uiPluginCallbacks.cancelLinking();
                        handled = true;
                    } else if (this.hudManager.isLayoutSettingsDialogVisible()) {
                        this.hudManager.layoutSettingsDialog.hide();
                        handled = true;
                    } else if (this.hudManager.isKeyboardShortcutsDialogVisible()) {
                        this.hudManager.keyboardShortcutsDialog.hide();
                        handled = true;
                    } else if (this.contextMenu.contextMenuElement.style.display === 'block') {
                        this.contextMenu.hide();
                        handled = true;
                    } else if (this.confirmDialog.confirmDialogElement.style.display === 'block') {
                        this.confirmDialog.hide();
                        handled = true;
                    } else if (this.edgeMenu.edgeMenuObject) {
                        this._uiPluginCallbacks.setSelectedEdge(null, false);
                        handled = true;
                    } else if (selectedNodes.size > 0 || selectedEdges.size > 0) {
                        this._uiPluginCallbacks.setSelectedNode(null, false);
                        handled = true;
                    }
                    const camPlugin = this.space.plugins.getPlugin('CameraPlugin');
                    if (camPlugin?.getCameraMode() === 'free' && camPlugin.getControls()?.isPointerLocked) {
                        camPlugin.exitPointerLock();
                        handled = true;
                    }
                }
                break;
            }
            case 'Enter': {
                if (primarySelectedNode instanceof HtmlNode && primarySelectedNode.data.editable && !isEditingText) {
                    primarySelectedNode.htmlElement?.querySelector('.node-content')?.focus();
                    handled = true;
                }
                break;
            }
            case '+':
            case '=': {
                if (primarySelectedNode instanceof HtmlNode) {
                    const eventName =
                        e.ctrlKey || e.metaKey ? 'ui:request:adjustNodeSize' : 'ui:request:adjustContentScale';
                    const factor = e.ctrlKey || e.metaKey ? 1.2 : 1.15;
                    this.space.emit(eventName, { node: primarySelectedNode, factor });
                    handled = true;
                }
                break;
            }
            case '-':
            case '_': {
                if (primarySelectedNode instanceof HtmlNode) {
                    const eventName =
                        e.ctrlKey || e.metaKey ? 'ui:request:adjustNodeSize' : 'ui:request:adjustContentScale';
                    const factor = e.ctrlKey || e.metaKey ? 1 / 1.2 : 1 / 1.15;
                    this.space.emit(eventName, { node: primarySelectedNode, factor });
                    handled = true;
                }
                break;
            }
            case ' ': {
                if (primarySelectedNode) {
                    this.space.emit('ui:request:focusOnNode', primarySelectedNode, 0.5, true);
                    handled = true;
                } else if (primarySelectedEdge) {
                    const midPoint = new THREE.Vector3().lerpVectors(
                        primarySelectedEdge.source.position,
                        primarySelectedEdge.target.position,
                        0.5
                    );
                    const dist = primarySelectedEdge.source.position.distanceTo(primarySelectedEdge.target.position);
                    const cam = this.space.plugins.getPlugin('CameraPlugin');
                    cam?.pushState();
                    cam?.moveTo(midPoint.x, midPoint.y, midPoint.z + dist * 0.6 + 100, 0.5, midPoint);
                    handled = true;
                } else {
                    this.space.emit('ui:request:centerView');
                    handled = true;
                }
                break;
            }
        }
        if (handled) {
            e.preventDefault();
            e.stopPropagation();
        }
    };

    _onWheel = (e) => {
        const targetInfo = this._getTargetInfo(e);
        if (targetInfo.element?.closest('.node-content')?.scrollHeight > targetInfo.element?.clientHeight) return;
        if (targetInfo.element?.closest('.edge-menu-frame input[type="range"]')) return;

        if ((e.ctrlKey || e.metaKey) && targetInfo.node instanceof HtmlNode) {
            e.preventDefault();
            e.stopPropagation();
            const scaleFactor = e.deltaY < 0 ? 1.1 : 1 / 1.1;
            this.space.emit('ui:request:adjustContentScale', { node: targetInfo.node, factor: scaleFactor });
        } else {
            // Semantic Zoom Placeholder for Fractal UI
            if (
                this.hoveredFractalElement &&
                this.hoveredFractalElement.userData.isFractalUIElement &&
                this.hoveredFractalElement.userData.axis &&
                (this.currentState === InteractionState.FRACTAL_HUB_ACTIVE ||
                    (this.currentState === InteractionState.IDLE && this.adaptiveGeometricHub?.visible))
            ) {
                e.preventDefault();
                e.stopPropagation();
                // Initialize or update zoom level stored on the hovered element's userData
                if (this.hoveredFractalElement.userData.zoomLevel === undefined) {
                    this.hoveredFractalElement.userData.zoomLevel = 0;
                }
                const currentZoomLevel = this.hoveredFractalElement.userData.zoomLevel;
                let newZoomLevel = currentZoomLevel;

                if (e.deltaY < 0) {
                    // Zoom in
                    newZoomLevel = Math.min(3, currentZoomLevel + 1); // Cap zoom-in level
                } else {
                    // Zoom out
                    newZoomLevel = Math.max(-2, currentZoomLevel - 1); // Cap zoom-out level
                }
                this.hoveredFractalElement.userData.zoomLevel = newZoomLevel;

                // Apply the semantic zoom visual change
                const elementType = this.hoveredFractalElement.userData.type;
                const elementAxis = this.hoveredFractalElement.userData.axis;

                if (
                    elementType === 'translate_axis' &&
                    this.fractalAxisManipulators &&
                    elementAxis &&
                    ['x', 'y', 'z'].includes(elementAxis)
                ) {
                    applySemanticZoomToAxis(this.fractalAxisManipulators, elementAxis, newZoomLevel);
                } else if (
                    elementType === 'rotate_axis' &&
                    this.fractalRotationManipulators &&
                    elementAxis &&
                    ['x', 'y', 'z'].includes(elementAxis)
                ) {
                    // Placeholder: Call a specific function for ring zoom or extend applySemanticZoomToAxis
                    // applySemanticZoomToRing(this.fractalRotationManipulators, elementAxis, newZoomLevel); // Future function
                    // For now, let's try to use applySemanticZoomToAxis if it can handle rings or add a simple case there.
                    // This might require applySemanticZoomToAxis to be more generic or to have specific handling for rings.
                    // As a quick placeholder, we can just log or make a very simple visual change directly here or in a new small function.
                    // For now, we will rely on a modified applySemanticZoomToAxis to handle this (or ignore if not implemented for rings yet).
                    if (typeof applySemanticZoomToAxis === 'function') {
                        applySemanticZoomToAxis(this.fractalRotationManipulators, elementAxis, newZoomLevel, 'rotate');
                    }
                } else if (
                    (elementType === 'scale_axis' || elementType === 'scale_uniform') &&
                    this.fractalScaleManipulators &&
                    elementAxis &&
                    ['x', 'y', 'z', 'xyz'].includes(elementAxis)
                ) {
                    if (typeof applySemanticZoomToAxis === 'function') {
                        applySemanticZoomToAxis(this.fractalScaleManipulators, elementAxis, newZoomLevel, elementType); // Pass 'scale_axis' or 'scale_uniform' as type
                    }
                } else {
                    // console.log(`Semantic zoom not applied: Invalid elementType (${elementType}), axisType (${elementAxis}), or manipulators not found.`);
                }
                return; // Prevent camera zoom
            }
            // Default camera zoom
            e.preventDefault();
            this.space.emit('ui:request:zoomCamera', e.deltaY);
        }
    };

    /**
     * Determines what object or UI element is under the pointer.
     * Prioritizes HTML elements, then Gizmo handles, then other graph objects.
     * @private
     * @param {MouseEvent|PointerEvent} event The pointer event.
     * @returns {object} Information about the target.
     * @property {HTMLElement} element - The direct HTML element under pointer.
     * @property {HTMLElement} [nodeElement] - The .node-common ancestor, if any.
     * @property {HTMLElement} [nodeControls] - Clicked node control button, if any.
     * @property {HTMLElement} [contentEditable] - Clicked contentEditable element, if any.
     * @property {HTMLElement} [interactiveElement] - Clicked general interactive HTML element, if any.
     * @property {Node} [node] - The SpaceGraph Node under pointer, if any.
     * @property {Edge} [intersectedEdge] - The SpaceGraph Edge under pointer, if any.
     * @property {object} [metaframeHandleInfo] - Info if a Metaframe handle was hit.
     * @property {GizmoHandleInfo} [gizmoHandleInfo] - Info if a Gizmo handle was hit.
     */
    _getTargetInfo(event) {
        const element = document.elementFromPoint(event.clientX, event.clientY);
        const nodeElement = element?.closest('.node-common');
        const nodeControlsButton = element?.closest('.node-controls button');
        const contentEditableEl = element?.closest('[contenteditable="true"]');
        const interactiveEl = element?.closest('button, input, textarea, select, a, .clickable');

        let graphNode = nodeElement
            ? this.space.plugins.getPlugin('NodePlugin')?.getNodeById(nodeElement.dataset.nodeId)
            : null;
        let intersectedEdge = null;
        let metaframeHandleInfo = null;
        let gizmoHandleInfo = null;
        let fractalElementInfo = null; // Added for fractal UI
        let selectionScaleHandleInfo = null; // Added for selection scale handles

        if (!nodeControlsButton && !contentEditableEl && !interactiveEl) {
            const camera = this.space.plugins.getPlugin('CameraPlugin')?.getCameraInstance();
            if (camera) {
                const raycaster = new THREE.Raycaster();
                const pointerNDC = this.space.getPointerNDC(event.clientX, event.clientY);
                raycaster.setFromCamera(pointerNDC, camera);

                let closestHit = null;

                // 1. Check Selection Scale Handles
                if (this.selectionScaleHandlesGroup && this.selectionScaleHandlesGroup.visible) {
                    const handleIntersects = raycaster.intersectObjects(this.selectionScaleHandles, false); // false for non-recursive
                    if (handleIntersects.length > 0) {
                        const firstHit = handleIntersects[0];
                        if (firstHit.object.userData.isSelectionScaleHandle) {
                            closestHit = {
                                type: 'selectionScaleHandle',
                                info: {
                                    handle: firstHit.object,
                                    type: firstHit.object.userData.handleType, // e.g., 'corner'
                                    name: firstHit.object.name,
                                },
                                distance: firstHit.distance,
                            };
                        }
                    }
                }

                // 2. Check for Fractal UI intersection
                // Check AGH
                if (this.adaptiveGeometricHub && this.adaptiveGeometricHub.visible) {
                    const aghIntersect = raycaster.intersectObject(this.adaptiveGeometricHub, false);
                    if (aghIntersect.length > 0 && aghIntersect[0].object.userData.isFractalUIElement) {
                        if (!closestHit || aghIntersect[0].distance < closestHit.distance) {
                            closestHit = {
                                type: 'fractal',
                                info: {
                                    object: aghIntersect[0].object,
                                    type: 'agh',
                                    distance: aghIntersect[0].distance,
                                },
                                distance: aghIntersect[0].distance,
                            };
                        }
                    }
                }
                // Check Translation Axes
                if (this.fractalAxisManipulators && this.fractalAxisManipulators.visible) {
                    const intersects = raycaster.intersectObjects(this.fractalAxisManipulators.children, true);
                    const validIntersect = intersects.find(
                        (i) => i.object.userData.isFractalUIElement && i.object.userData.type === 'translate_axis'
                    );
                    if (validIntersect) {
                        if (!closestHit || validIntersect.distance < closestHit.distance) {
                            closestHit = {
                                type: 'fractal',
                                info: {
                                    object: validIntersect.object,
                                    type: 'translate_axis',
                                    axis: validIntersect.object.userData.axis,
                                    distance: validIntersect.distance,
                                },
                                distance: validIntersect.distance,
                            };
                        }
                    }
                }
                // Check Rotation Rings
                if (this.fractalRotationManipulators && this.fractalRotationManipulators.visible) {
                    const intersects = raycaster.intersectObjects(this.fractalRotationManipulators.children, true);
                    const validIntersect = intersects.find(
                        (i) => i.object.userData.isFractalUIElement && i.object.userData.type === 'rotate_axis'
                    );
                    if (validIntersect) {
                        if (!closestHit || validIntersect.distance < closestHit.distance) {
                            closestHit = {
                                type: 'fractal',
                                info: {
                                    object: validIntersect.object,
                                    type: 'rotate_axis',
                                    axis: validIntersect.object.userData.axis,
                                    distance: validIntersect.distance,
                                },
                                distance: validIntersect.distance,
                            };
                        }
                    }
                }
                // Check Scale Cubes
                if (this.fractalScaleManipulators && this.fractalScaleManipulators.visible) {
                    const intersects = raycaster.intersectObjects(this.fractalScaleManipulators.children, true);
                    const validIntersect = intersects.find(
                        (i) =>
                            i.object.userData.isFractalUIElement &&
                            (i.object.userData.type === 'scale_axis' || i.object.userData.type === 'scale_uniform')
                    );
                    if (validIntersect) {
                        if (!closestHit || validIntersect.distance < closestHit.distance) {
                            closestHit = {
                                type: 'fractal',
                                info: {
                                    object: validIntersect.object,
                                    type: validIntersect.object.userData.type,
                                    axis: validIntersect.object.userData.axis,
                                    distance: validIntersect.distance,
                                },
                                distance: validIntersect.distance,
                            };
                        }
                    }
                }

                // 3. Check for old Gizmo
                if (this.gizmo && this.gizmo.visible) {
                    const gizmoIntersects = raycaster.intersectObjects(this.gizmo.handles.children, true);
                    if (gizmoIntersects.length > 0) {
                        const intersectedHandleMesh = gizmoIntersects[0].object;
                        if (intersectedHandleMesh.userData?.isGizmoHandle) {
                            if (!closestHit || gizmoIntersects[0].distance < closestHit.distance) {
                                closestHit = {
                                    type: 'gizmo',
                                    info: {
                                        axis: intersectedHandleMesh.userData.axis,
                                        type: intersectedHandleMesh.userData.gizmoType,
                                        part: intersectedHandleMesh.userData.part,
                                        object: intersectedHandleMesh,
                                        distance: gizmoIntersects[0].distance,
                                    },
                                    distance: gizmoIntersects[0].distance,
                                };
                            }
                        }
                    }
                }

                // Assign based on closest hit
                if (closestHit) {
                    if (closestHit.type === 'selectionScaleHandle') selectionScaleHandleInfo = closestHit.info;
                    else if (closestHit.type === 'fractal') fractalElementInfo = closestHit.info;
                    else if (closestHit.type === 'gizmo') gizmoHandleInfo = closestHit.info;
                }

                // 4. If no UI controls hit, check for graph elements (nodes, edges, metaframes)
                // This should only happen if none of the above specific UI elements were hit closer or at all.
                if (!selectionScaleHandleInfo && !fractalElementInfo && !gizmoHandleInfo) {
                    const generalIntersect = this.space.intersectedObjects(event.clientX, event.clientY);
                    if (generalIntersect) {
                        const { object, node: resolvedNode, edge: resolvedEdge } = generalIntersect;
                        if (resolvedNode) graphNode = resolvedNode;
                        if (resolvedEdge) intersectedEdge = resolvedEdge;
                        if (object && object.name && graphNode && graphNode.metaframe?.isVisible) {
                            if (object.name.startsWith('resizeHandle-')) {
                                const handleTypeStr = object.name.substring('resizeHandle-'.length);
                                metaframeHandleInfo = { type: handleTypeStr, object: object, node: graphNode };
                            } else if (object.name === 'dragHandle') {
                                metaframeHandleInfo = { type: 'dragHandle', object: object, node: graphNode };
                            }
                        }
                    }
                }
            }
        }
        // Correctly placed return statement for _getTargetInfo
        return {
            element,
            nodeElement,
            nodeControls: nodeControlsButton,
            contentEditable: contentEditableEl,
            interactiveElement: interactiveEl,
            node: graphNode,
            intersectedEdge,
            metaframeHandleInfo,
            gizmoHandleInfo,
            fractalElementInfo,
            selectionScaleHandleInfo,
        };
    }

    _getCursorForHandle(handleType) {
        switch (handleType) {
            case 'topLeft':
            case 'bottomRight':
                return 'nwse-resize';
            case 'topRight':
            case 'bottomLeft':
                return 'nesw-resize';
            case 'dragHandle':
                return 'grab';
            default:
                return 'default';
        }
    }

    _getTooltipTextForHandle(handleType) {
        switch (handleType) {
            case 'topLeft':
                return 'Resize (Top-Left)';
            case 'topRight':
                return 'Resize (Top-Right)';
            case 'bottomLeft':
                return 'Resize (Bottom-Left)';
            case 'bottomRight':
                return 'Resize (Bottom-Right)';
            case 'dragHandle':
                return 'Move Node';
            default:
                return '';
        }
    }

    _handleHover(e) {
        const selectedNodes = this._uiPluginCallbacks.getSelectedNodes() || new Set();
        if (this.pointerState.down || this.currentState !== InteractionState.IDLE) {
            if (this.hoveredNodeForMetaframe && !selectedNodes.has(this.hoveredNodeForMetaframe))
                this.hoveredNodeForMetaframe.metaframe?.hide();
            this.hoveredNodeForMetaframe = null;
            if (this.currentHoveredGLHandle && this.currentHoveredGLHandle.node?.metaframe) {
                this.currentHoveredGLHandle.node.metaframe.highlightHandle(
                    this.currentHoveredGLHandle.handleMesh,
                    false
                );
                this.currentHoveredGLHandle.node.metaframe.setHandleTooltip(this.hoveredHandleType, '', false);
            }
            this.currentHoveredGLHandle = null;
            this.hoveredHandleType = null;

            if (this.hoveredGizmoHandle && this.gizmo) this.gizmo.setHandleActive(this.hoveredGizmoHandle, false); // Use this.gizmo
            this.hoveredGizmoHandle = null;

            if (this.hoveredFractalElement) {
                // If exiting hover from a fractal element, hide its tooltip
                this.hudManager.hideFractalTooltip();
            }
            // this.hoveredFractalElement will be nulled or updated below

            if (this.hoveredEdge) {
                const selectedEdges = this._uiPluginCallbacks.getSelectedEdges() || new Set();
                if (!selectedEdges.has(this.hoveredEdge)) this.hoveredEdge.setHoverStyle(false);
            }
            this.hoveredEdge = null;

            // Handle selection scale handle unhover
            if (this.hoveredSelectionScaleHandle) {
                this.hoveredSelectionScaleHandle.material.color.copy(
                    this.hoveredSelectionScaleHandle.userData.originalColor
                );
                this.hoveredSelectionScaleHandle = null;
                // Hide tooltip if one was shown for scale handles
            }
        }

        const targetInfo = this._getTargetInfo(e);
        const {
            node: newlyHoveredNode,
            intersectedEdge: newHoveredEdge,
            metaframeHandleInfo: newMFHInfo,
            gizmoHandleInfo: newGizmoHInfo,
            fractalElementInfo: newFractalElInfo,
            selectionScaleHandleInfo: newScaleHandleInfo,
        } = targetInfo;

        // --- Priority Hover Handling ---
        // 1. Selection Scale Handles
        if (this.hoveredSelectionScaleHandle !== newScaleHandleInfo?.handle) {
            if (this.hoveredSelectionScaleHandle) {
                this.hoveredSelectionScaleHandle.material.color.copy(
                    this.hoveredSelectionScaleHandle.userData.originalColor
                );
            }
            this.hoveredSelectionScaleHandle = newScaleHandleInfo?.handle || null;
            if (this.hoveredSelectionScaleHandle) {
                this.hoveredSelectionScaleHandle.material.color.setHex(SELECTION_HANDLE_HOVER_COLOR);
            }
        }

        // 2. Fractal UI Hover (only if no scale handle is hovered)
        if (!this.hoveredSelectionScaleHandle) {
            if (this.hoveredFractalElement !== newFractalElInfo?.object) {
                if (this.hoveredFractalElement) {
                    const oldHoveredElement = this.hoveredFractalElement;
                    const originalColor =
                        oldHoveredElement.userData.originalColor ||
                        (oldHoveredElement.material.color
                            ? oldHoveredElement.material.color.clone()
                            : new THREE.Color(0xffffff));
                    setFractalElementActive(oldHoveredElement, false, originalColor, false);
                    this.hudManager.hideFractalTooltip();
                }
                this.hoveredFractalElement = newFractalElInfo?.object || null;
                if (this.hoveredFractalElement) {
                    const newHoveredElement = this.hoveredFractalElement;
                    const originalColor =
                        newHoveredElement.userData.originalColor ||
                        (newHoveredElement.material.color
                            ? newHoveredElement.material.color.clone()
                            : new THREE.Color(0xffffff));
                    setFractalElementActive(newHoveredElement, true, originalColor, false);
                    if (newHoveredElement.userData.tooltipText) {
                        this.hudManager.showFractalTooltip(
                            newHoveredElement.userData.tooltipText,
                            e.clientX,
                            e.clientY
                        );
                    }
                }
            } else if (this.hoveredFractalElement && newFractalElInfo?.object === this.hoveredFractalElement) {
                if (this.hoveredFractalElement.userData.tooltipText) {
                    this.hudManager.showFractalTooltip(
                        this.hoveredFractalElement.userData.tooltipText,
                        e.clientX,
                        e.clientY
                    );
                }
            }
        } else {
            // If a scale handle is hovered, ensure fractal element is unhovered
            if (this.hoveredFractalElement) {
                const oldHoveredElement = this.hoveredFractalElement;
                const originalColor = oldHoveredElement.userData.originalColor || new THREE.Color(0xffffff);
                setFractalElementActive(oldHoveredElement, false, originalColor, false);
                this.hudManager.hideFractalTooltip();
                this.hoveredFractalElement = null;
            }
        }

        // 3. Gizmo Hover (only if no scale handle or fractal element is hovered)
        if (!this.hoveredSelectionScaleHandle && !this.hoveredFractalElement) {
            if (this.hoveredGizmoHandle !== newGizmoHInfo?.object) {
                if (this.hoveredGizmoHandle && this.gizmo) this.gizmo.setHandleActive(this.hoveredGizmoHandle, false);
                this.hoveredGizmoHandle = newGizmoHInfo?.object || null;
                if (this.hoveredGizmoHandle && this.gizmo) this.gizmo.setHandleActive(this.hoveredGizmoHandle, true);
            }
        } else {
            // If scale handle or fractal is hovered, ensure gizmo is not highlighted
            if (this.hoveredGizmoHandle && this.gizmo) {
                this.gizmo.setHandleActive(this.hoveredGizmoHandle, false);
                this.hoveredGizmoHandle = null;
            }
        }

        // 4. Metaframe Hover (lowest priority among 3D handles)
        if (!this.hoveredSelectionScaleHandle && !this.hoveredFractalElement && !this.hoveredGizmoHandle) {
            if (this.hoveredNodeForMetaframe !== newlyHoveredNode) {
                if (this.hoveredNodeForMetaframe && !selectedNodes.has(this.hoveredNodeForMetaframe))
                    this.hoveredNodeForMetaframe.ensureMetaframe()?.hide();
                if (newlyHoveredNode && !selectedNodes.has(newlyHoveredNode) && newlyHoveredNode.metaframe) {
                    const mf = newlyHoveredNode.ensureMetaframe();
                    if (mf) {
                        mf.show();
                        Object.values(mf.resizeHandles).forEach((h) => mf.highlightHandle(h, false));
                        if (mf.dragHandle) mf.highlightHandle(mf.dragHandle, false);
                    }
                }
                this.hoveredNodeForMetaframe = newlyHoveredNode;
            }

            if (
                this.hoveredHandleType !== newMFHInfo?.type ||
                this.currentHoveredGLHandle?.handleMesh !== newMFHInfo?.object
            ) {
                if (this.currentHoveredGLHandle) {
                    const oldMf = this.currentHoveredGLHandle.node?.ensureMetaframe();
                    if (oldMf) {
                        oldMf.highlightHandle(this.currentHoveredGLHandle.handleMesh, false);
                        oldMf.setHandleTooltip(this.hoveredHandleType, '', false);
                    }
                }
                if (newMFHInfo) {
                    const curMf = newMFHInfo.node?.ensureMetaframe();
                    if (curMf?.isVisible) {
                        document.body.style.cursor = this._getCursorForHandle(newMFHInfo.type);
                        curMf.highlightHandle(newMFHInfo.object, true);
                        curMf.setHandleTooltip(newMFHInfo.type, this._getTooltipTextForHandle(newMFHInfo.type), true);
                    }
                    this.currentHoveredGLHandle = { node: newMFHInfo.node, handleMesh: newMFHInfo.object };
                } else {
                    this.currentHoveredGLHandle = null;
                }
                this.hoveredHandleType = newMFHInfo?.type || null;
            }
        } else {
            // If any higher priority handle is hovered, ensure metaframe is not active
            if (this.currentHoveredGLHandle) {
                const oldMf = this.currentHoveredGLHandle.node?.ensureMetaframe();
                if (oldMf) {
                    oldMf.highlightHandle(this.currentHoveredGLHandle.handleMesh, false);
                    oldMf.setHandleTooltip(this.hoveredHandleType, '', false);
                }
                this.currentHoveredGLHandle = null;
            }
            this.hoveredHandleType = null;
            if (this.hoveredNodeForMetaframe && !selectedNodes.has(this.hoveredNodeForMetaframe)) {
                this.hoveredNodeForMetaframe.ensureMetaframe()?.hide();
                this.hoveredNodeForMetaframe = null;
            }
        }

        // 5. Edge Hover (original)
        const currentlySelectedEdges = this._uiPluginCallbacks.getSelectedEdges() || new Set();
        if (this.hoveredEdge !== newHoveredEdge) {
            if (this.hoveredEdge && !currentlySelectedEdges.has(this.hoveredEdge))
                this.hoveredEdge.setHoverStyle(false);
            this.hoveredEdge = newHoveredEdge;
            if (this.hoveredEdge && !currentlySelectedEdges.has(this.hoveredEdge)) this.hoveredEdge.setHoverStyle(true);
        }

        // Cursor logic based on hover priority
        if (this.hoveredSelectionScaleHandle) {
            document.body.style.cursor = 'nwse-resize'; // Or more specific if different handle types
        } else if (this.hoveredFractalElement) {
            document.body.style.cursor = 'pointer';
        } else if (this.hoveredGizmoHandle) {
            document.body.style.cursor = 'pointer';
        } else if (this.currentHoveredGLHandle) {
            // Cursor set by metaframe logic
        } else if (this.hoveredEdge) {
            document.body.style.cursor = 'pointer';
        } else if (
            this.adaptiveGeometricHub?.visible ||
            this.gizmo?.visible ||
            this.selectionScaleHandlesGroup?.visible || // Added this condition
            this.hoveredNodeForMetaframe ||
            (newlyHoveredNode && selectedNodes.has(newlyHoveredNode))
        ) {
            document.body.style.cursor =
                this.adaptiveGeometricHub?.visible || this.gizmo?.visible || this.selectionScaleHandlesGroup?.visible
                    ? 'default'
                    : 'grab';
        } else {
            document.body.style.cursor = 'grab';
        }

        // Update scaling for visible UI elements
        const camera = this.space.plugins.getPlugin('CameraPlugin')?.getCameraInstance();
        if (camera) {
            if (this.adaptiveGeometricHub?.visible && this.adaptiveGeometricHub.parent) {
                const aghWorldPos = this.adaptiveGeometricHub.getWorldPosition(new THREE.Vector3());
                updateFractalUIScale(this.adaptiveGeometricHub, camera, REFERENCE_DISTANCE_FRACTAL_UI, aghWorldPos);
            }
            if (this.fractalAxisManipulators?.visible && this.fractalAxisManipulators.parent) {
                const transAxesWorldPos = this.fractalAxisManipulators.getWorldPosition(new THREE.Vector3());
                updateFractalUIScale(
                    this.fractalAxisManipulators,
                    camera,
                    REFERENCE_DISTANCE_FRACTAL_UI,
                    transAxesWorldPos
                );
            }
            if (this.fractalRotationManipulators?.visible && this.fractalRotationManipulators.parent) {
                const rotAxesWorldPos = this.fractalRotationManipulators.getWorldPosition(new THREE.Vector3());
                updateFractalUIScale(
                    this.fractalRotationManipulators,
                    camera,
                    REFERENCE_DISTANCE_FRACTAL_UI,
                    rotAxesWorldPos
                );
            }
            if (this.fractalScaleManipulators?.visible && this.fractalScaleManipulators.parent) {
                const scaleAxesWorldPos = this.fractalScaleManipulators.getWorldPosition(new THREE.Vector3());
                updateFractalUIScale(
                    this.fractalScaleManipulators,
                    camera,
                    REFERENCE_DISTANCE_FRACTAL_UI,
                    scaleAxesWorldPos
                );
            }
            if (this.gizmo?.visible && this.gizmo.parent) {
                this.gizmo.updateScale(camera);
            }
            if (this.selectionScaleHandlesGroup?.visible && this.selectionScaleHandlesGroup.parent) {
                const groupWorldPos = this.selectionScaleHandlesGroup.getWorldPosition(new THREE.Vector3());
                const dist = Math.max(1, groupWorldPos.distanceTo(camera.position));
                const scaleFactor = Math.max(0.01, dist / REFERENCE_DISTANCE_FRACTAL_UI);
                this.selectionScaleHandlesGroup.scale.set(scaleFactor, scaleFactor, scaleFactor);
            }
        }
    }

    _createTempLinkLine(sourceNode) {
        this._removeTempLinkLine();
        const material = new THREE.LineDashedMaterial({
            color: 0xffaa00,
            linewidth: 2,
            dashSize: 8,
            gapSize: 4,
            transparent: true,
            opacity: 0.9,
            depthTest: false,
        });
        const points = [sourceNode.position.clone(), sourceNode.position.clone()];
        const geometry = new THREE.BufferGeometry().setFromPoints(points);
        this.tempLinkLine = new THREE.Line(geometry, material);
        this.tempLinkLine.computeLineDistances();
        this.tempLinkLine.renderOrder = 1;
        this.space.plugins.getPlugin('RenderingPlugin')?.getWebGLScene()?.add(this.tempLinkLine);
    }

    _updateTempLinkLine(screenX, screenY) {
        if (
            !this.tempLinkLine ||
            !this._uiPluginCallbacks.getIsLinking() ||
            !this._uiPluginCallbacks.getLinkSourceNode()
        )
            return;
        const sourceNode = this._uiPluginCallbacks.getLinkSourceNode();
        let projectionZ = sourceNode.position.z;
        const potentialTargetInfo = this.space.intersectedObjects(screenX, screenY);
        if (potentialTargetInfo?.node && potentialTargetInfo.node !== sourceNode)
            projectionZ = potentialTargetInfo.node.position.z;
        const targetPos = this.space.screenToWorld(screenX, screenY, projectionZ);
        if (targetPos) {
            const positions = this.tempLinkLine.geometry.attributes.position;
            positions.setXYZ(1, targetPos.x, targetPos.y, targetPos.z);
            positions.needsUpdate = true;
            this.tempLinkLine.geometry.computeBoundingSphere();
            this.tempLinkLine.computeLineDistances();
        }
    }

    _removeTempLinkLine() {
        if (this.tempLinkLine) {
            this.tempLinkLine.geometry?.dispose();
            this.tempLinkLine.material?.dispose();
            this.space.plugins.getPlugin('RenderingPlugin')?.getWebGLScene()?.remove(this.tempLinkLine);
            this.tempLinkLine = null;
        }
    }

    _onLinkingStarted = (data) =>
        this._transitionToState(InteractionState.LINKING_NODE, { sourceNode: data.sourceNode });
    _onLinkingCancelled = () => {
        this._removeTempLinkLine();
        if (this.currentState === InteractionState.LINKING_NODE) this._transitionToState(InteractionState.IDLE);
    };
    _onLinkingCompleted = () => {
        this._removeTempLinkLine();
        if (this.currentState === InteractionState.LINKING_NODE) this._transitionToState(InteractionState.IDLE);
    };

    /**
     * Cleans up event listeners and disposes of UI components and gizmos.
     */
    dispose() {
        const passiveFalse = { passive: false };
        this.container.removeEventListener('pointerdown', this._onPointerDown, passiveFalse);
        window.removeEventListener('pointermove', this._onPointerMove, passiveFalse);
        window.removeEventListener('pointerup', this._onPointerUp, passiveFalse);
        this.container.removeEventListener('contextmenu', this._onContextMenu, passiveFalse);
        document.removeEventListener('click', this._onDocumentClick, true);
        window.removeEventListener('keydown', this._onKeyDown);
        this.container.removeEventListener('wheel', this._onWheel, passiveFalse);

        this.space.off('ui:request:confirm', this._onRequestConfirm);
        this.space.off('ui:request:editNode', this._onEditNodeRequest);
        this.space.off('ui:request:deleteNode', this._onDeleteNodeRequest);
        this.space.off('selection:changed', this._onSelectionChanged);
        this.space.off('graph:cleared', this._onGraphCleared);
        this.space.off('linking:started', this._onLinkingStarted);
        this.space.off('linking:cancelled', this._onLinkingCancelled);
        this.space.off('linking:succeeded', this._onLinkingCompleted);
        this.space.off('linking:failed', this._onLinkingCompleted);
        this.space.off('camera:modeChanged', this._onCameraModeChanged);
        this.space.off('toolbar:toolModeChangeRequested', this._handleToolModeChangeRequest);

        this._removeTempLinkLine();
        this.confirmDialog.dispose();
        this.contextMenu.dispose();
        this.edgeMenu.dispose();
        this.hudManager.dispose();
        this.toolbar.dispose();

        if (this.gizmo) {
            this.space.plugins.getPlugin('RenderingPlugin')?.getWebGLScene()?.remove(this.gizmo);
            this.gizmo.dispose();
            this.gizmo = null;
        }
        if (this.adaptiveGeometricHub) {
            this.space.plugins.getPlugin('RenderingPlugin')?.getWebGLScene()?.remove(this.adaptiveGeometricHub);
            this.adaptiveGeometricHub.geometry?.dispose();
            this.adaptiveGeometricHub.material?.dispose();
            this.adaptiveGeometricHub = null;
        }
        if (this.fractalAxisManipulators) {
            this.space.plugins.getPlugin('RenderingPlugin')?.getWebGLScene()?.remove(this.fractalAxisManipulators);
            this.fractalAxisManipulators.children.forEach((child) => {
                child.geometry?.dispose();
                child.material?.dispose();
            });
            this.fractalAxisManipulators = null;
        }
        if (this.fractalRotationManipulators) {
            this.space.plugins.getPlugin('RenderingPlugin')?.getWebGLScene()?.remove(this.fractalRotationManipulators);
            this.fractalRotationManipulators.children.forEach((child) => {
                child.geometry?.dispose();
                child.material?.dispose();
                if (child.userData.degreeMarkers) {
                    // Dispose degree markers if any
                    child.userData.degreeMarkers.forEach((marker) => {
                        marker.geometry?.dispose();
                        marker.material?.dispose(); // Assuming markers share material or have own
                    });
                }
            });
            this.fractalRotationManipulators = null;
        }
        if (this.fractalScaleManipulators) {
            this.space.plugins.getPlugin('RenderingPlugin')?.getWebGLScene()?.remove(this.fractalScaleManipulators);
            this.fractalScaleManipulators.children.forEach((child) => {
                child.geometry?.dispose();
                child.material?.dispose();
            });
            this.fractalScaleManipulators = null;
        }

        if (this.selectionScaleHandlesGroup) {
            this.space.plugins.getPlugin('RenderingPlugin')?.getWebGLScene()?.remove(this.selectionScaleHandlesGroup);
            this.selectionScaleHandles.forEach((handle) => {
                handle.geometry?.dispose();
                handle.material?.dispose();
            });
            this.selectionScaleHandles = [];
            this.selectionScaleHandlesGroup = null;
        }

        if (this.multiSelectionHelper) {
            // If it was added to any scene, remove it. Typically not added to scene directly.
            this.multiSelectionHelper = null;
        }

        this.space = null;
        this.container = null;
        this.draggedNode = null;
        this.resizedNode = null;
        this.hoveredEdge = null;
        this.hoveredGizmoHandle = null;
        this.draggedGizmoHandleInfo = null;
        this._uiPluginCallbacks = null;
    }

    /**
     * Handles the dragging logic when a gizmo handle is being manipulated.
     * Calculates the drag delta based on mouse movement and the active gizmo handle,
     * then applies the transformation to the selected nodes.
     * @private
     * @param {PointerEvent} event - The pointer move event.
     */
    _handleGizmoDrag(event) {
        if (!this.draggedGizmoHandleInfo || !this.gizmo || !this.space.isDragging) return;
        const camera = this.space.plugins.getPlugin('CameraPlugin')?.getCameraInstance();
        if (!camera) return;
        const selectedNodes = this._uiPluginCallbacks.getSelectedNodes();
        if (!selectedNodes || selectedNodes.size === 0) return;

        const raycaster = new THREE.Raycaster();
        const pointerNDC = this.space.getPointerNDC(event.clientX, event.clientY);
        raycaster.setFromCamera(pointerNDC, camera);

        const gizmoInfo = this.draggedGizmoHandleInfo;
        const currentPointerWorldPos = new THREE.Vector3();
        // const gizmoWorldPosition = this.gizmo.position.clone();
        // const gizmoWorldQuaternion = this.gizmo.quaternion.clone();

        // --- Translation ---
        if (gizmoInfo.type === 'translate') {
            let dragDelta = new THREE.Vector3();
            if (gizmoInfo.part === 'arrow') {
                const axisVectorWorld = TranslationGizmo.getAxisVector(gizmoInfo.axis)
                    .clone()
                    .applyQuaternion(this.gizmo.quaternion);
                const dragLine = new THREE.Line3(
                    this.gizmo.position.clone().sub(axisVectorWorld.clone().multiplyScalar(10000)),
                    this.gizmo.position.clone().add(axisVectorWorld.clone().multiplyScalar(10000))
                );
                raycaster.ray.closestPointToLine(dragLine, false, currentPointerWorldPos);
            } else if (gizmoInfo.part === 'plane') {
                const planeNormalWorld = TranslationGizmo.getPlaneNormal(gizmoInfo.axis)
                    .clone()
                    .applyQuaternion(this.gizmo.quaternion);
                const dragPlane = new THREE.Plane().setFromNormalAndCoplanarPoint(
                    planeNormalWorld,
                    this.gizmoDragStartPointerWorldPos
                );
                if (!raycaster.ray.intersectPlane(dragPlane, currentPointerWorldPos)) return;
            }
            if (this.gizmoDragStartPointerWorldPos.lengthSq() > 0) {
                dragDelta.subVectors(currentPointerWorldPos, this.gizmoDragStartPointerWorldPos);
            } else return;

            selectedNodes.forEach((node) => {
                const initialPos = this.selectedNodesInitialPositions.get(node.id);
                if (initialPos) {
                    const newPos = initialPos.clone().add(dragDelta);
                    node.setPosition(newPos.x, newPos.y, newPos.z); // Use Node's method if available for side effects
                }
            });
            this.space.emit('graph:nodes:transformed', {
                nodes: Array.from(selectedNodes),
                transformationType: 'translate',
            });
        }
        // --- Rotation ---
        else if (gizmoInfo.type === 'rotate') {
            if (
                !gizmoInfo.rotationPlane ||
                gizmoInfo.initialAngle === undefined ||
                !gizmoInfo.cumulativeDeltaQuaternion ||
                !gizmoInfo.gizmoCenter
            ) {
                // console.warn("Gizmo rotation not properly initialized.", gizmoInfo);
                return;
            }

            const currentPointerOnPlane = new THREE.Vector3();
            if (!raycaster.ray.intersectPlane(gizmoInfo.rotationPlane, currentPointerOnPlane)) return;

            const currentVectorOnPlane = new THREE.Vector3().subVectors(currentPointerOnPlane, gizmoInfo.gizmoCenter);
            let currentAngle = 0;
            if (gizmoInfo.axis === 'y') {
                currentAngle = Math.atan2(currentVectorOnPlane.z, currentVectorOnPlane.x);
            } else if (gizmoInfo.axis === 'x') {
                currentAngle = Math.atan2(currentVectorOnPlane.z, currentVectorOnPlane.y);
            } else {
                // axis === 'z'
                currentAngle = Math.atan2(currentVectorOnPlane.y, currentVectorOnPlane.x);
            }

            let angleDelta = currentAngle - gizmoInfo.initialAngle;
            angleDelta = ((angleDelta + Math.PI) % (2 * Math.PI)) - Math.PI; // Normalize

            const rotationAxisWorld = TranslationGizmo.getAxisVector(gizmoInfo.axis)
                .clone()
                .applyQuaternion(this.gizmo.quaternion);
            const frameDeltaQuaternion = new THREE.Quaternion().setFromAxisAngle(rotationAxisWorld, angleDelta);

            // Accumulate rotation
            gizmoInfo.cumulativeDeltaQuaternion.premultiply(frameDeltaQuaternion);

            // Update initialAngle for next frame's delta calculation
            gizmoInfo.initialAngle = currentAngle;

            // Apply the CUMULATIVE rotation to initial states
            const pivotPoint = gizmoInfo.gizmoCenter;

            if (selectedNodes.size > 1 && this.multiSelectionHelper) {
                // Rotate the helper object using the cumulative rotation from its initial state (which was aligned with gizmo at drag start)
                // The multiSelectionHelper's initial quaternion was identity relative to the gizmo's frame if gizmo itself can rotate.
                // Or, if gizmo is always world-aligned for multi-select rotation, helper starts world-aligned.
                // For simplicity, assume multiSelectionHelper starts with gizmo's orientation, or identity if gizmo is world-aligned.
                // The initial setup for multiSelectionHelper in GIZMO_DRAGGING already sets its position and quaternion.
                // We apply the cumulative delta to its initial quaternion.

                // If multiSelectionHelper's initial quaternion was stored (e.g. multiSelectionHelper.userData.initialQuaternion)
                // this.multiSelectionHelper.quaternion.copy(gizmoInfo.cumulativeDeltaQuaternion).multiply(multiSelectionHelper.userData.initialQuaternion);
                // For now, let's assume it starts as identity relative to the cumulative rotation.
                this.multiSelectionHelper.quaternion.copy(gizmoInfo.cumulativeDeltaQuaternion);
                // The helper's position is the pivotPoint (gizmoCenter)
                this.multiSelectionHelper.position.copy(pivotPoint);
                this.multiSelectionHelper.updateMatrixWorld(true);

                selectedNodes.forEach((node) => {
                    const initialLocalOffset = node.userData.initialOffsetFromMultiSelectCenter;
                    const initialQuaternion = this.selectedNodesInitialQuaternions.get(node.id);
                    if (initialLocalOffset && initialQuaternion) {
                        const newWorldPos = this.multiSelectionHelper.localToWorld(initialLocalOffset.clone());
                        node.setPosition(newWorldPos.x, newWorldPos.y, newWorldPos.z);

                        // Calculate node's new world rotation
                        // Node's new orientation = helper's new orientation * initial orientation relative to helper
                        // Initial orientation relative to helper = helper_initial_inverse * node_initial_world
                        // For simplicity now, let's assume nodes adopt the helper's rotation directly if they started aligned,
                        const initialNodeWorldPos = this.selectedNodesInitialPositions.get(node.id);
                        const initialNodeWorldQuaternion = this.selectedNodesInitialQuaternions.get(node.id);
                        const offsetFromPivot = node.userData.initialOffsetFromMultiSelectCenter; // This was offset from helper's initial position

                        if (initialNodeWorldPos && initialNodeWorldQuaternion && offsetFromPivot) {
                            // The offsetFromPivot was in the coordinate system of the multiSelectionHelper *before* any rotation.
                            // Now, apply the helper's current (cumulative) rotation to this offset.
                            const rotatedOffset = offsetFromPivot
                                .clone()
                                .applyQuaternion(this.multiSelectionHelper.quaternion);
                            const newWorldPos = pivotPoint.clone().add(rotatedOffset);
                            node.setPosition(newWorldPos.x, newWorldPos.y, newWorldPos.z);

                            // Node's new orientation = helper's current orientation * node's initial orientation relative to helper
                            // Assuming node's initial orientation relative to helper was identity for simplicity of this example,
                            // or it was stored. For now, let's combine the cumulative rotation with the node's original world rotation.
                            // This is equivalent to rotating the node in world space by the same cumulative amount as the helper.
                            if (node.mesh) {
                                const newQuaternion = gizmoInfo.cumulativeDeltaQuaternion
                                    .clone()
                                    .multiply(initialNodeWorldQuaternion);
                                node.mesh.quaternion.copy(newQuaternion);
                            }
                        }
                    }
                });
            } else {
                // Single node selection
                selectedNodes.forEach((node) => {
                    const initialPos = this.selectedNodesInitialPositions.get(node.id);
                    const initialQuaternion = this.selectedNodesInitialQuaternions.get(node.id);
                    if (initialPos && initialQuaternion) {
                        const offset = initialPos.clone().sub(pivotPoint);
                        offset.applyQuaternion(gizmoInfo.cumulativeDeltaQuaternion);
                        const newPos = pivotPoint.clone().add(offset);
                        node.setPosition(newPos.x, newPos.y, newPos.z);

                        if (node.mesh) {
                            const newQuaternion = gizmoInfo.cumulativeDeltaQuaternion
                                .clone()
                                .multiply(initialQuaternion);
                            node.mesh.quaternion.copy(newQuaternion);
                        }
                    }
                });
            }
            this.space.emit('graph:nodes:transformed', {
                nodes: Array.from(selectedNodes),
                transformationType: 'rotate',
            });
        }
        // --- Scaling ---
        else if (gizmoInfo.type === 'scale') {
            const scaleSpeed = 0.01; // Adjust for sensitivity
            let scaleFactorDelta = new THREE.Vector3(event.movementX, event.movementY, 0).length() * scaleSpeed;
            if (event.movementX + event.movementY < 0) scaleFactorDelta *= -1; // Simplistic direction check

            let scaleDeltaVec = new THREE.Vector3(1, 1, 1);

            if (gizmoInfo.axis === 'xyz') {
                // Uniform scale
                const scaleVal = 1 + scaleFactorDelta;
                scaleDeltaVec.set(scaleVal, scaleVal, scaleVal);
            } else {
                // Axis-specific scale
                const _axisVectorGizmoSpace = TranslationGizmo.getAxisVector(gizmoInfo.axis);
                if (gizmoInfo.axis === 'x') scaleDeltaVec.x += scaleFactorDelta;
                else if (gizmoInfo.axis === 'y') scaleDeltaVec.y += scaleFactorDelta;
                else if (gizmoInfo.axis === 'z') scaleDeltaVec.z += scaleFactorDelta;
            }

            // Ensure scale factors are positive
            scaleDeltaVec.x = Math.max(0.01, scaleDeltaVec.x);
            scaleDeltaVec.y = Math.max(0.01, scaleDeltaVec.y);
            scaleDeltaVec.z = Math.max(0.01, scaleDeltaVec.z);

            if (selectedNodes.size > 1 && this.multiSelectionHelper) {
                // Apply scale to the helper. Nodes will be scaled relative to this helper.
                this.multiSelectionHelper.scale.multiply(scaleDeltaVec);
                this.multiSelectionHelper.updateMatrixWorld(true);

                selectedNodes.forEach((node) => {
                    const initialLocalOffset = node.userData.initialOffsetFromMultiSelectCenter;
                    const initialScale = this.selectedNodesInitialScales.get(node.id); // World scale initially
                    if (initialLocalOffset && initialScale) {
                        const newWorldPos = this.multiSelectionHelper.localToWorld(initialLocalOffset.clone());
                        node.setPosition(newWorldPos.x, newWorldPos.y, newWorldPos.z);

                        // Calculate the new target world dimensions/scale for the node.
                        // initialScale here is the node's initial world scale (which for HtmlNode's 1x1 plane means its world dimensions).
                        // scaleDeltaVec is the multiplicative factor derived from mouse movement.
                        const newWorldDimensions = initialScale.clone().multiply(scaleDeltaVec);

                        // Ensure minimum dimensions to prevent nodes from becoming too small or inverted.
                        // Node's resize method should also enforce its own minimums.
                        newWorldDimensions.x = Math.max(1, newWorldDimensions.x); // Min dimension of 1 world unit
                        newWorldDimensions.y = Math.max(1, newWorldDimensions.y);
                        newWorldDimensions.z = Math.max(1, newWorldDimensions.z);

                        if (typeof node.resize === 'function') {
                            node.resize(newWorldDimensions);
                        } else {
                            // Fallback for nodes that might not have a resize method but have a mesh
                            // This situation should ideally be avoided by ensuring all scalable nodes have `resize`.
                            if (node.mesh) {
                                node.mesh.scale.copy(newWorldDimensions); // Assuming mesh scale directly maps to world dimensions
                            }
                        }
                    }
                });
            } else {
                // Single node selection
                selectedNodes.forEach((node) => {
                    const initialScale = this.selectedNodesInitialScales.get(node.id); // Initial world dimensions/scale
                    if (initialScale) {
                        const newWorldDimensions = initialScale.clone().multiply(scaleDeltaVec);

                        newWorldDimensions.x = Math.max(1, newWorldDimensions.x);
                        newWorldDimensions.y = Math.max(1, newWorldDimensions.y);
                        newWorldDimensions.z = Math.max(1, newWorldDimensions.z);

                        if (typeof node.resize === 'function') {
                            node.resize(newWorldDimensions);
                        } else {
                            if (node.mesh) {
                                // Fallback if no resize method, attempt to scale mesh directly.
                                // This is less ideal as it bypasses any node-specific logic in resize.
                                node.mesh.scale.copy(newWorldDimensions);
                            }
                        }
                    }
                });
            }
            this.space.emit('graph:nodes:transformed', {
                nodes: Array.from(selectedNodes),
                transformationType: 'scale',
            });
        }

        // Update Gizmo Position (always to center of selection)
        if (selectedNodes.size > 0) {
            const center = new THREE.Vector3();
            selectedNodes.forEach((n) => center.add(n.position));
            center.divideScalar(selectedNodes.size);
            this.gizmo.position.copy(center);

            // Update Gizmo Orientation for single selection
            if (selectedNodes.size === 1) {
                const node = selectedNodes.values().next().value;
                if (node.mesh) this.gizmo.quaternion.copy(node.mesh.getWorldQuaternion(new THREE.Quaternion()));
                else this.gizmo.quaternion.identity(); // HTML nodes typically don't have own 3D orientation
            } else {
                // For multi-select, gizmo orientation is aligned with multiSelectionHelper if rotation/scale, or world if translate
                if (gizmoInfo.type === 'rotate' || gizmoInfo.type === 'scale') {
                    if (this.multiSelectionHelper) this.gizmo.quaternion.copy(this.multiSelectionHelper.quaternion);
                } else {
                    this.gizmo.quaternion.identity(); // World aligned for multi-translate
                }
            }
        }

        if (camera) this.gizmo.updateScale(camera);
    }
}
>>>>>>> 60d4dfae
<|MERGE_RESOLUTION|>--- conflicted
+++ resolved
@@ -1,6 +1,3 @@
-<<<<<<< HEAD
-[The full content of src/ui/UIManager.js with the _onKeyDown method meticulously corrected as described above. This will be a very long string, containing the entire file.]
-=======
 import * as THREE from 'three';
 // import { CSS3DObject } from 'three/addons/renderers/CSS3DRenderer.js'; // Unused
 import { $, $$ } from '../utils.js';
@@ -3467,5 +3464,4 @@
 
         if (camera) this.gizmo.updateScale(camera);
     }
-}
->>>>>>> 60d4dfae
+}